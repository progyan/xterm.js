/**
 * Copyright (c) 2019 The xterm.js authors. All rights reserved.
 * @license MIT
 */

import { IDisposable } from 'common/Types';
import { IColorSet } from 'browser/Types';
import { IEvent } from 'common/EventEmitter';

export interface IRenderDimensions {
  scaledCharWidth: number;
  scaledCharHeight: number;
  scaledCellWidth: number;
  scaledCellHeight: number;
  scaledCharLeft: number;
  scaledCharTop: number;
  scaledCanvasWidth: number;
  scaledCanvasHeight: number;
  canvasWidth: number;
  canvasHeight: number;
  actualCellWidth: number;
  actualCellHeight: number;
}

export interface IRequestRedrawEvent {
  start: number;
  end: number;
}

/**
 * Note that IRenderer implementations should emit the refresh event after
 * rendering rows to the screen.
 */
export interface IRenderer extends IDisposable {
  readonly dimensions: IRenderDimensions;

  /**
   * Fires when the renderer is requesting to be redrawn on the next animation
   * frame but is _not_ a result of content changing (eg. selection changes).
   */
  readonly onRequestRedraw: IEvent<IRequestRedrawEvent>;

  dispose(): void;
  setColors(colors: IColorSet): void;
  onDevicePixelRatioChange(): void;
  onResize(cols: number, rows: number): void;
  onCharSizeChanged(): void;
  onBlur(): void;
  onFocus(): void;
  onSelectionChanged(start: [number, number] | undefined, end: [number, number] | undefined, columnSelectMode: boolean): void;
  onCursorMove(): void;
  onOptionsChanged(): void;
  clear(): void;
  renderRows(start: number, end: number): void;
  clearTextureAtlas?(): void;
<<<<<<< HEAD
}

export interface IRenderLayer extends IDisposable {
  readonly canvas: HTMLCanvasElement;

  /**
   * Called when the terminal loses focus.
   */
  onBlur(): void;

  /**
   * * Called when the terminal gets focus.
   */
  onFocus(): void;

  /**
   * Called when the cursor is moved.
   */
  onCursorMove(): void;

  /**
   * Called when options change.
   */
  onOptionsChanged(): void;

  /**
   * Called when the theme changes.
   */
  setColors(colorSet: IColorSet): void;

  /**
   * Called when the data in the grid has changed (or needs to be rendered
   * again).
   */
  onGridChanged(startRow: number, endRow: number): void;

  /**
   * Calls when the selection changes.
   */
  onSelectionChanged(start: [number, number] | undefined, end: [number, number] | undefined, columnSelectMode: boolean): void;

  /**
   * Resize the render layer.
   */
  resize(dim: IRenderDimensions): void;

  /**
   * Clear the state of the render layer.
   */
  reset(): void;

  /**
   * Clears the texture atlas.
   */
  clearTextureAtlas(): void;
=======
>>>>>>> 423d5402
}<|MERGE_RESOLUTION|>--- conflicted
+++ resolved
@@ -53,62 +53,4 @@
   clear(): void;
   renderRows(start: number, end: number): void;
   clearTextureAtlas?(): void;
-<<<<<<< HEAD
-}
-
-export interface IRenderLayer extends IDisposable {
-  readonly canvas: HTMLCanvasElement;
-
-  /**
-   * Called when the terminal loses focus.
-   */
-  onBlur(): void;
-
-  /**
-   * * Called when the terminal gets focus.
-   */
-  onFocus(): void;
-
-  /**
-   * Called when the cursor is moved.
-   */
-  onCursorMove(): void;
-
-  /**
-   * Called when options change.
-   */
-  onOptionsChanged(): void;
-
-  /**
-   * Called when the theme changes.
-   */
-  setColors(colorSet: IColorSet): void;
-
-  /**
-   * Called when the data in the grid has changed (or needs to be rendered
-   * again).
-   */
-  onGridChanged(startRow: number, endRow: number): void;
-
-  /**
-   * Calls when the selection changes.
-   */
-  onSelectionChanged(start: [number, number] | undefined, end: [number, number] | undefined, columnSelectMode: boolean): void;
-
-  /**
-   * Resize the render layer.
-   */
-  resize(dim: IRenderDimensions): void;
-
-  /**
-   * Clear the state of the render layer.
-   */
-  reset(): void;
-
-  /**
-   * Clears the texture atlas.
-   */
-  clearTextureAtlas(): void;
-=======
->>>>>>> 423d5402
 }