/**
 * Copyright (c) 2017 The xterm.js authors. All rights reserved.
 * @license MIT
 */

import { ITerminal, CharacterJoinerHandler } from '../Types';
import { IDisposable } from 'xterm';
import { IEvent } from '../common/EventEmitter2';
import { IColorSet } from '../ui/Types';

/**
 * Flags used to render terminal text properly.
 */
export const enum FLAGS {
  BOLD = 1,
  UNDERLINE = 2,
  BLINK = 4,
  INVERSE = 8,
  INVISIBLE = 16,
  DIM = 32,
  ITALIC = 64
}

/**
 * Note that IRenderer implementations should emit the refresh event after
 * rendering rows to the screen.
 */
export interface IRenderer extends IDisposable {
  dimensions: IRenderDimensions;

  onCanvasResize: IEvent<{ width: number, height: number }>;
  onRender: IEvent<{ start: number, end: number }>;

  dispose(): void;
  onThemeChange(colors: IColorSet): void;
  onWindowResize(devicePixelRatio: number): void;
  onResize(cols: number, rows: number): void;
  onCharSizeChanged(): void;
  onBlur(): void;
  onFocus(): void;
  onSelectionChanged(start: [number, number], end: [number, number], columnSelectMode: boolean): void;
  onCursorMove(): void;
  onOptionsChanged(): void;
  clear(): void;
  refreshRows(start: number, end: number): void;
  registerCharacterJoiner(handler: CharacterJoinerHandler): number;
  deregisterCharacterJoiner(joinerId: number): boolean;
}

<<<<<<< HEAD
export interface IColorManager {
  colors: IColorSet;
  getLuminance(color: IColor): number;
}

=======
>>>>>>> ac48ef97
export interface IRenderDimensions {
  scaledCharWidth: number;
  scaledCharHeight: number;
  scaledCellWidth: number;
  scaledCellHeight: number;
  scaledCharLeft: number;
  scaledCharTop: number;
  scaledCanvasWidth: number;
  scaledCanvasHeight: number;
  canvasWidth: number;
  canvasHeight: number;
  actualCellWidth: number;
  actualCellHeight: number;
}

export interface IRenderLayer extends IDisposable {
  /**
   * Called when the terminal loses focus.
   */
  onBlur(terminal: ITerminal): void;

  /**
   * * Called when the terminal gets focus.
   */
  onFocus(terminal: ITerminal): void;

  /**
   * Called when the cursor is moved.
   */
  onCursorMove(terminal: ITerminal): void;

  /**
   * Called when options change.
   */
  onOptionsChanged(terminal: ITerminal): void;

  /**
   * Called when the theme changes.
   */
  onThemeChange(terminal: ITerminal, colorSet: IColorSet): void;

  /**
   * Called when the data in the grid has changed (or needs to be rendered
   * again).
   */
  onGridChanged(terminal: ITerminal, startRow: number, endRow: number): void;

  /**
   * Calls when the selection changes.
   */
  onSelectionChanged(terminal: ITerminal, start: [number, number], end: [number, number], columnSelectMode: boolean): void;

  /**
   * Registers a handler to join characters to render as a group
   */
  registerCharacterJoiner?(joiner: ICharacterJoiner): void;

  /**
   * Deregisters the specified character joiner handler
   */
  deregisterCharacterJoiner?(joinerId: number): void;

  /**
   * Resize the render layer.
   */
  resize(terminal: ITerminal, dim: IRenderDimensions): void;

  /**
   * Clear the state of the render layer.
   */
  reset(terminal: ITerminal): void;
}

export interface ICharacterJoiner {
  id: number;
  handler: CharacterJoinerHandler;
}

export interface ICharacterJoinerRegistry {
  registerCharacterJoiner(handler: (text: string) => [number, number][]): number;
  deregisterCharacterJoiner(joinerId: number): boolean;
  getJoinedCharacters(row: number): [number, number][];
}<|MERGE_RESOLUTION|>--- conflicted
+++ resolved
@@ -47,14 +47,6 @@
   deregisterCharacterJoiner(joinerId: number): boolean;
 }
 
-<<<<<<< HEAD
-export interface IColorManager {
-  colors: IColorSet;
-  getLuminance(color: IColor): number;
-}
-
-=======
->>>>>>> ac48ef97
 export interface IRenderDimensions {
   scaledCharWidth: number;
   scaledCharHeight: number;
