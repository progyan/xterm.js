--- conflicted
+++ resolved
@@ -14,16 +14,9 @@
 import { ICharacterJoinerService, ICharSizeService, ICoreBrowserService } from 'browser/services/Services';
 import { IBufferService, IOptionsService, IDecorationService, ICoreService } from 'common/services/Services';
 import { removeTerminalFromCache } from './atlas/CharAtlasCache';
-<<<<<<< HEAD
-import { EventEmitter } from 'common/EventEmitter';
 import { observeDevicePixelDimensions } from 'browser/renderer/shared/DevicePixelObserver';
 import { Terminal } from 'xterm';
-=======
 import { initEvent, EventEmitter, IEvent } from 'common/EventEmitter';
-import { observeDevicePixelDimensions } from 'browser/renderer/DevicePixelObserver';
-
-let nextRendererId = 1;
->>>>>>> d22f7c9e
 
 export class CanvasRenderer extends Disposable implements IRenderer {
   private _renderLayers: IRenderLayer[];
@@ -31,14 +24,8 @@
 
   public dimensions: IRenderDimensions;
 
-<<<<<<< HEAD
-  private readonly _onRequestRedraw = new EventEmitter<IRequestRedrawEvent>();
-  public readonly onRequestRedraw = this._onRequestRedraw.event;
-  private readonly _onChangeTextureAtlas = new EventEmitter<HTMLCanvasElement>();
-  public readonly onChangeTextureAtlas = this._onChangeTextureAtlas.event;
-=======
   public readonly onRequestRedraw = initEvent<IRequestRedrawEvent>();
->>>>>>> d22f7c9e
+  public readonly onChangeTextureAtlas = initEvent<HTMLCanvasElement>();
 
   constructor(
     private readonly _terminal: Terminal,
@@ -56,17 +43,10 @@
     super();
     const allowTransparency = this._optionsService.rawOptions.allowTransparency;
     this._renderLayers = [
-<<<<<<< HEAD
       new TextRenderLayer(this._terminal, this._screenElement, 0, this._colors, allowTransparency, this._bufferService, this._optionsService, characterJoinerService, decorationService, this._coreBrowserService),
       new SelectionRenderLayer(this._terminal, this._screenElement, 1, this._colors, this._bufferService, this._coreBrowserService, decorationService, this._optionsService),
       new LinkRenderLayer(this._terminal, this._screenElement, 2, this._colors, linkifier2, this._bufferService, this._optionsService, decorationService, this._coreBrowserService),
-      new CursorRenderLayer(this._terminal, this._screenElement, 3, this._colors, this._onRequestRedraw, this._bufferService, this._optionsService, coreService, this._coreBrowserService, decorationService)
-=======
-      new TextRenderLayer(this._screenElement, 0, this._colors, allowTransparency, this._id, this._bufferService, this._optionsService, characterJoinerService, decorationService, this._coreBrowserService),
-      new SelectionRenderLayer(this._screenElement, 1, this._colors, this._id, this._bufferService, this._coreBrowserService, decorationService, this._optionsService),
-      new LinkRenderLayer(this._screenElement, 2, this._colors, this._id, linkifier2, this._bufferService, this._optionsService, decorationService, this._coreBrowserService),
-      new CursorRenderLayer(this._screenElement, 3, this._colors, this._id, this.onRequestRedraw, this._bufferService, this._optionsService, coreService, this._coreBrowserService, decorationService)
->>>>>>> d22f7c9e
+      new CursorRenderLayer(this._terminal, this._screenElement, 3, this._colors, this.onRequestRedraw, this._bufferService, this._optionsService, coreService, this._coreBrowserService, decorationService)
     ];
     this.dimensions = {
       scaledCharWidth: 0,
