/* eslint-disable no-restricted-syntax */
/**
 * Copyright (c) 2018 The xterm.js authors. All rights reserved.
 * @license MIT
 *
 * This file is the entry point for browserify.
 */

/// <reference path="../typings/xterm.d.ts"/>

// Use tsc version (yarn watch)
import { Terminal } from '../out/browser/public/Terminal';
import { AttachAddon } from '../addons/xterm-addon-attach/out/AttachAddon';
import { CanvasAddon } from '../addons/xterm-addon-canvas/out/CanvasAddon';
import { FitAddon } from '../addons/xterm-addon-fit/out/FitAddon';
import { ImageAddon, IImageAddonOptions } from '../addons/xterm-addon-image/out/ImageAddon';
import { SearchAddon, ISearchOptions } from '../addons/xterm-addon-search/out/SearchAddon';
import { SerializeAddon } from '../addons/xterm-addon-serialize/out/SerializeAddon';
import { WebLinksAddon } from '../addons/xterm-addon-web-links/out/WebLinksAddon';
import { WebglAddon } from '../addons/xterm-addon-webgl/out/WebglAddon';
import { Unicode11Addon } from '../addons/xterm-addon-unicode11/out/Unicode11Addon';
import { UnicodeGraphemesAddon } from '../addons/xterm-addon-unicode-graphemes/out/UnicodeGraphemesAddon';
import { LigaturesAddon } from '../addons/xterm-addon-ligatures/out/LigaturesAddon';

// Use webpacked version (yarn package)
// import { Terminal } from '../lib/xterm';
// import { AttachAddon } from 'xterm-addon-attach';
// import { FitAddon } from 'xterm-addon-fit';
// import { ImageAddon } from 'xterm-addon-image';
// import { SearchAddon, ISearchOptions } from 'xterm-addon-search';
// import { SerializeAddon } from 'xterm-addon-serialize';
// import { WebLinksAddon } from 'xterm-addon-web-links';
// import { WebglAddon } from 'xterm-addon-webgl';
// import { Unicode11Addon } from 'xterm-addon-unicode11';
// import { UnicodeGraphemesAddon } from 'xterm-addon-unicode-graphemes';
// import { LigaturesAddon } from 'xterm-addon-ligatures';

// Pulling in the module's types relies on the <reference> above, it's looks a
// little weird here as we're importing "this" module
import { Terminal as TerminalType, ITerminalOptions } from 'xterm';

export interface IWindowWithTerminal extends Window {
  term: TerminalType;
  Terminal?: typeof TerminalType; // eslint-disable-line @typescript-eslint/naming-convention
  AttachAddon?: typeof AttachAddon; // eslint-disable-line @typescript-eslint/naming-convention
  FitAddon?: typeof FitAddon; // eslint-disable-line @typescript-eslint/naming-convention
  ImageAddon?: typeof ImageAddon; // eslint-disable-line @typescript-eslint/naming-convention
  SearchAddon?: typeof SearchAddon; // eslint-disable-line @typescript-eslint/naming-convention
  SerializeAddon?: typeof SerializeAddon; // eslint-disable-line @typescript-eslint/naming-convention
  WebLinksAddon?: typeof WebLinksAddon; // eslint-disable-line @typescript-eslint/naming-convention
  WebglAddon?: typeof WebglAddon; // eslint-disable-line @typescript-eslint/naming-convention
  Unicode11Addon?: typeof Unicode11Addon; // eslint-disable-line @typescript-eslint/naming-convention
  UnicodeGraphemesAddon?: typeof UnicodeGraphemesAddon; // eslint-disable-line @typescript-eslint/naming-convention
  LigaturesAddon?: typeof LigaturesAddon; // eslint-disable-line @typescript-eslint/naming-convention
}
declare let window: IWindowWithTerminal;

let term;
let protocol;
let socketURL;
let socket;
let pid;

type AddonType = 'attach' | 'canvas' | 'fit' | 'image' | 'search' | 'serialize' | 'unicode11' | 'unicode-graphemes' | 'web-links' | 'webgl' | 'ligatures';

interface IDemoAddon<T extends AddonType> {
  name: T;
  canChange: boolean;
  ctor: (
    T extends 'attach' ? typeof AttachAddon :
      T extends 'canvas' ? typeof CanvasAddon :
        T extends 'fit' ? typeof FitAddon :
          T extends 'image' ? typeof ImageAddon :
            T extends 'search' ? typeof SearchAddon :
              T extends 'serialize' ? typeof SerializeAddon :
                T extends 'web-links' ? typeof WebLinksAddon :
                  T extends 'unicode11' ? typeof Unicode11Addon :
                    T extends 'unicode-graphemes' ? typeof UnicodeGraphemesAddon :
                      T extends 'ligatures' ? typeof LigaturesAddon :
                        typeof WebglAddon
  );
  instance?: (
    T extends 'attach' ? AttachAddon :
      T extends 'canvas' ? CanvasAddon :
        T extends 'fit' ? FitAddon :
          T extends 'image' ? ImageAddon :
            T extends 'search' ? SearchAddon :
              T extends 'serialize' ? SerializeAddon :
                T extends 'web-links' ? WebLinksAddon :
                  T extends 'webgl' ? WebglAddon :
                    T extends 'unicode11' ? typeof Unicode11Addon :
                      T extends 'unicode-graphemes' ? typeof UnicodeGraphemesAddon :
                        T extends 'ligatures' ? typeof LigaturesAddon :
                          never
  );
}

const addons: { [T in AddonType]: IDemoAddon<T> } = {
  attach: { name: 'attach', ctor: AttachAddon, canChange: false },
  canvas: { name: 'canvas', ctor: CanvasAddon, canChange: true },
  fit: { name: 'fit', ctor: FitAddon, canChange: false },
  image: { name: 'image', ctor: ImageAddon, canChange: true },
  search: { name: 'search', ctor: SearchAddon, canChange: true },
  serialize: { name: 'serialize', ctor: SerializeAddon, canChange: true },
  'web-links': { name: 'web-links', ctor: WebLinksAddon, canChange: true },
  webgl: { name: 'webgl', ctor: WebglAddon, canChange: true },
  unicode11: { name: 'unicode11', ctor: Unicode11Addon, canChange: true },
  'unicode-graphemes': { name: 'unicode-graphemes', ctor: UnicodeGraphemesAddon, canChange: true },
  ligatures: { name: 'ligatures', ctor: LigaturesAddon, canChange: true }
};

let terminalContainer = document.getElementById('terminal-container');
const actionElements = {
  find: document.querySelector('#find') as HTMLInputElement,
  findNext: document.querySelector('#find-next') as HTMLInputElement,
  findPrevious: document.querySelector('#find-previous') as HTMLInputElement,
  findResults: document.querySelector('#find-results')
};
const paddingElement = document.getElementById('padding') as HTMLInputElement;

const xtermjsTheme = {
  foreground: '#F8F8F8',
  background: '#2D2E2C',
  selectionBackground: '#5DA5D533',
  black: '#1E1E1D',
  brightBlack: '#262625',
  red: '#CE5C5C',
  brightRed: '#FF7272',
  green: '#5BCC5B',
  brightGreen: '#72FF72',
  yellow: '#CCCC5B',
  brightYellow: '#FFFF72',
  blue: '#5D5DD3',
  brightBlue: '#7279FF',
  magenta: '#BC5ED1',
  brightMagenta: '#E572FF',
  cyan: '#5DA5D5',
  brightCyan: '#72F0FF',
  white: '#F8F8F8',
  brightWhite: '#FFFFFF'
};
function setPadding(): void {
  term.element.style.padding = parseInt(paddingElement.value, 10).toString() + 'px';
  addons.fit.instance.fit();
}

function getSearchOptions(): ISearchOptions {
  return {
    regex: (document.getElementById('regex') as HTMLInputElement).checked,
    wholeWord: (document.getElementById('whole-word') as HTMLInputElement).checked,
    caseSensitive: (document.getElementById('case-sensitive') as HTMLInputElement).checked,
    decorations: (document.getElementById('highlight-all-matches') as HTMLInputElement).checked ? {
      matchBackground: '#232422',
      matchBorder: '#555753',
      matchOverviewRuler: '#555753',
      activeMatchBackground: '#ef2929',
      activeMatchBorder: '#ffffff',
      activeMatchColorOverviewRuler: '#ef2929'
    } : undefined
  };
}

const disposeRecreateButtonHandler: () => void = () => {
  // If the terminal exists dispose of it, otherwise recreate it
  if (term) {
    term.dispose();
    term = null;
    window.term = null;
    socket = null;
    addons.attach.instance = undefined;
    addons.canvas.instance = undefined;
    addons.fit.instance = undefined;
    addons.image.instance = undefined;
    addons.search.instance = undefined;
    addons.serialize.instance = undefined;
    addons.unicode11.instance = undefined;
    addons['unicode-graphemes'].instance = undefined;
    addons.ligatures.instance = undefined;
    addons['web-links'].instance = undefined;
    addons.webgl.instance = undefined;
    document.getElementById('dispose').innerHTML = 'Recreate Terminal';
  } else {
    createTerminal();
    document.getElementById('dispose').innerHTML = 'Dispose terminal';
  }
};

const createNewWindowButtonHandler: () => void = () => {
  if (term) {
    disposeRecreateButtonHandler();
  }
  const win = window.open();
  terminalContainer = win.document.createElement('div');
  terminalContainer.id = 'terminal-container';
  win.document.body.appendChild(terminalContainer);

  // Stylesheets are needed to get the terminal in the popout window to render
  // correctly. We also need to wait for them to load before creating the
  // terminal, otherwise we will not compute the correct metrics when rendering.
  let pendingStylesheets = 0;
  for (const linkNode of document.querySelectorAll('head link[rel=stylesheet]')) {
    const newLink = document.createElement('link');
    newLink.rel = 'stylesheet';
    newLink.href = (linkNode as HTMLLinkElement).href;
    win.document.head.appendChild(newLink);

    pendingStylesheets++;
    newLink.addEventListener('load', () => {
      pendingStylesheets--;
      if (pendingStylesheets === 0) {
        createTerminal();
      }
    });
  }
};

if (document.location.pathname === '/test') {
  window.Terminal = Terminal;
  window.AttachAddon = AttachAddon;
  window.FitAddon = FitAddon;
  window.ImageAddon = ImageAddon;
  window.SearchAddon = SearchAddon;
  window.SerializeAddon = SerializeAddon;
  window.Unicode11Addon = Unicode11Addon;
  window.UnicodeGraphemesAddon = UnicodeGraphemesAddon;
  window.LigaturesAddon = LigaturesAddon;
  window.WebLinksAddon = WebLinksAddon;
  window.WebglAddon = WebglAddon;
} else {
  createTerminal();
  document.getElementById('dispose').addEventListener('click', disposeRecreateButtonHandler);
  document.getElementById('create-new-window').addEventListener('click', createNewWindowButtonHandler);
  document.getElementById('serialize').addEventListener('click', serializeButtonHandler);
  document.getElementById('htmlserialize').addEventListener('click', htmlSerializeButtonHandler);
  document.getElementById('custom-glyph').addEventListener('click', writeCustomGlyphHandler);
  document.getElementById('load-test').addEventListener('click', loadTest);
  document.getElementById('print-cjk').addEventListener('click', addCjk);
  document.getElementById('print-cjk-sgr').addEventListener('click', addCjkRandomSgr);
  document.getElementById('powerline-symbol-test').addEventListener('click', powerlineSymbolTest);
  document.getElementById('underline-test').addEventListener('click', underlineTest);
  document.getElementById('ansi-colors').addEventListener('click', ansiColorsTest);
  document.getElementById('osc-hyperlinks').addEventListener('click', addAnsiHyperlink);
  document.getElementById('sgr-test').addEventListener('click', sgrTest);
  document.getElementById('add-grapheme-clusters').addEventListener('click', addGraphemeClusters);
  document.getElementById('add-decoration').addEventListener('click', addDecoration);
  document.getElementById('add-overview-ruler').addEventListener('click', addOverviewRuler);
  document.getElementById('weblinks-test').addEventListener('click', testWeblinks);
  document.getElementById('bce').addEventListener('click', coloredErase);
  addVtButtons();
  initImageAddonExposed();
}

function createTerminal(): void {
  // Clean terminal
  while (terminalContainer.children.length) {
    terminalContainer.removeChild(terminalContainer.children[0]);
  }

  const isWindows = ['Windows', 'Win16', 'Win32', 'WinCE'].indexOf(navigator.platform) >= 0;
  term = new Terminal({
    allowProposedApi: true,
    windowsPty: isWindows ? {
      // In a real scenario, these values should be verified on the backend
      backend: 'conpty',
      buildNumber: 22621
    } : undefined,
    fontFamily: '"Fira Code", courier-new, courier, monospace, "Powerline Extra Symbols"',
    theme: xtermjsTheme
  } as ITerminalOptions);

  // Load addons
  const typedTerm = term as TerminalType;
  addons.search.instance = new SearchAddon();
  addons.serialize.instance = new SerializeAddon();
  addons.fit.instance = new FitAddon();
  addons.image.instance = new ImageAddon();
  addons['unicode-graphemes'].instance = new UnicodeGraphemesAddon();
  try {  // try to start with webgl renderer (might throw on older safari/webkit)
    addons.webgl.instance = new WebglAddon();
  } catch (e) {
    console.warn(e);
  }
  addons['web-links'].instance = new WebLinksAddon();
  typedTerm.loadAddon(addons.fit.instance);
  typedTerm.loadAddon(addons.image.instance);
  typedTerm.loadAddon(addons.search.instance);
  typedTerm.loadAddon(addons.serialize.instance);
  typedTerm.loadAddon(addons['unicode-graphemes'].instance);
  typedTerm.loadAddon(addons['web-links'].instance);

  window.term = term;  // Expose `term` to window for debugging purposes
  term.onResize((size: { cols: number, rows: number }) => {
    if (!pid) {
      return;
    }
    const cols = size.cols;
    const rows = size.rows;
    const url = '/terminals/' + pid + '/size?cols=' + cols + '&rows=' + rows;

    fetch(url, { method: 'POST' });
  });
  protocol = (location.protocol === 'https:') ? 'wss://' : 'ws://';
  socketURL = protocol + location.hostname + ((location.port) ? (':' + location.port) : '') + '/terminals/';

  addons.fit.instance!.fit();

  if (addons.webgl.instance) {
    try {
      typedTerm.loadAddon(addons.webgl.instance);
      term.open(terminalContainer);
      setTextureAtlas(addons.webgl.instance.textureAtlas);
      addons.webgl.instance.onChangeTextureAtlas(e => setTextureAtlas(e));
      addons.webgl.instance.onAddTextureAtlasCanvas(e => appendTextureAtlas(e));
      addons.webgl.instance.onRemoveTextureAtlasCanvas(e => removeTextureAtlas(e));
    } catch (e) {
      console.warn('error during loading webgl addon:', e);
      addons.webgl.instance.dispose();
      addons.webgl.instance = undefined;
    }
  }
  if (!typedTerm.element) {
    // webgl loading failed for some reason, attach with DOM renderer
    term.open(terminalContainer);
  }

  term.focus();

  addDomListener(paddingElement, 'change', setPadding);

  addDomListener(actionElements.findNext, 'keydown', (e) => {
    if (e.key === 'Enter') {
      addons.search.instance.findNext(actionElements.findNext.value, getSearchOptions());
      e.preventDefault();
    }
  });
  addDomListener(actionElements.findNext, 'input', (e) => {
    addons.search.instance.findNext(actionElements.findNext.value, getSearchOptions());
  });
  addDomListener(actionElements.findPrevious, 'keydown', (e) => {
    if (e.key === 'Enter') {
      addons.search.instance.findPrevious(actionElements.findPrevious.value, getSearchOptions());
      e.preventDefault();
    }
  });
  addDomListener(actionElements.findPrevious, 'input', (e) => {
    addons.search.instance.findPrevious(actionElements.findPrevious.value, getSearchOptions());
  });
  addDomListener(actionElements.findNext, 'blur', (e) => {
    addons.search.instance.clearActiveDecoration();
  });
  addDomListener(actionElements.findPrevious, 'blur', (e) => {
    addons.search.instance.clearActiveDecoration();
  });

  // fit is called within a setTimeout, cols and rows need this.
  setTimeout(async () => {
    initOptions(term);
    // TODO: Clean this up, opt-cols/rows doesn't exist anymore
    (document.getElementById(`opt-cols`) as HTMLInputElement).value = term.cols;
    (document.getElementById(`opt-rows`) as HTMLInputElement).value = term.rows;
    paddingElement.value = '0';

    // Set terminal size again to set the specific dimensions on the demo
    updateTerminalSize();

    const res = await fetch('/terminals?cols=' + term.cols + '&rows=' + term.rows, { method: 'POST' });
    const processId = await res.text();
    pid = processId;
    socketURL += processId;
    socket = new WebSocket(socketURL);
    socket.onopen = runRealTerminal;
    socket.onclose = runFakeTerminal;
    socket.onerror = runFakeTerminal;
  }, 0);
}

function runRealTerminal(): void {
  addons.attach.instance = new AttachAddon(socket);
  term.loadAddon(addons.attach.instance);
  term._initialized = true;
  initAddons(term);
}

function runFakeTerminal(): void {
  if (term._initialized) {
    return;
  }

  term._initialized = true;
  initAddons(term);

  term.prompt = () => {
    term.write('\r\n$ ');
  };

  term.writeln('Welcome to xterm.js');
  term.writeln('This is a local terminal emulation, without a real terminal in the back-end.');
  term.writeln('Type some keys and commands to play around.');
  term.writeln('');
  term.prompt();

  term.onKey((e: { key: string, domEvent: KeyboardEvent }) => {
    const ev = e.domEvent;
    const printable = !ev.altKey && !ev.ctrlKey && !ev.metaKey;

    if (ev.keyCode === 13) {
      term.prompt();
    } else if (ev.keyCode === 8) {
      // Do not delete the prompt
      if (term._core.buffer.x > 2) {
        term.write('\b \b');
      }
    } else if (printable) {
      term.write(e.key);
    }
  });
}

function initOptions(term: TerminalType): void {
  const blacklistedOptions = [
    // Internal only options
    'cancelEvents',
    'convertEol',
    'termName',
    // Complex option
    'theme',
    'windowOptions'
  ];
  const stringOptions = {
    cursorStyle: ['block', 'underline', 'bar'],
    cursorInactiveStyle: ['outline', 'block', 'bar', 'underline', 'none'],
    fastScrollModifier: ['none', 'alt', 'ctrl', 'shift'],
    fontFamily: null,
    fontWeight: ['normal', 'bold', '100', '200', '300', '400', '500', '600', '700', '800', '900'],
    fontWeightBold: ['normal', 'bold', '100', '200', '300', '400', '500', '600', '700', '800', '900'],
    logLevel: ['trace', 'debug', 'info', 'warn', 'error', 'off'],
    theme: ['default', 'xtermjs', 'sapphire', 'light'],
    wordSeparator: null
  };
  const options = Object.getOwnPropertyNames(term.options);
  const booleanOptions = [];
  const numberOptions = [
    'overviewRulerWidth'
  ];
  options.filter(o => blacklistedOptions.indexOf(o) === -1).forEach(o => {
    switch (typeof term.options[o]) {
      case 'boolean':
        booleanOptions.push(o);
        break;
      case 'number':
        numberOptions.push(o);
        break;
      default:
        if (Object.keys(stringOptions).indexOf(o) === -1 && numberOptions.indexOf(o) === -1 && booleanOptions.indexOf(o) === -1) {
          console.warn(`Unrecognized option: "${o}"`);
        }
    }
  });

  let html = '';
  html += '<div class="option-group">';
  booleanOptions.forEach(o => {
    html += `<div class="option"><label><input id="opt-${o}" type="checkbox" ${term.options[o] ? 'checked' : ''}/> ${o}</label></div>`;
  });
  html += '</div><div class="option-group">';
  numberOptions.forEach(o => {
    html += `<div class="option"><label>${o} <input id="opt-${o}" type="number" value="${term.options[o] ?? ''}" step="${o === 'lineHeight' || o === 'scrollSensitivity' ? '0.1' : '1'}"/></label></div>`;
  });
  html += '</div><div class="option-group">';
  Object.keys(stringOptions).forEach(o => {
    if (stringOptions[o]) {
      const selectedOption = o === 'theme' ? 'xtermjs' : term.options[o];
      html += `<div class="option"><label>${o} <select id="opt-${o}">${stringOptions[o].map(v => `<option ${v === selectedOption ? 'selected' : ''}>${v}</option>`).join('')}</select></label></div>`;
    } else {
      html += `<div class="option"><label>${o} <input id="opt-${o}" type="text" value="${term.options[o]}"/></label></div>`;
    }
  });
  html += '</div>';

  const container = document.getElementById('options-container');
  container.innerHTML = html;

  // Attach listeners
  booleanOptions.forEach(o => {
    const input = document.getElementById(`opt-${o}`) as HTMLInputElement;
    addDomListener(input, 'change', () => {
      console.log('change', o, input.checked);
      term.options[o] = input.checked;
    });
  });
  numberOptions.forEach(o => {
    const input = document.getElementById(`opt-${o}`) as HTMLInputElement;
    addDomListener(input, 'change', () => {
      console.log('change', o, input.value);
      if (o === 'rows') {
        term.resize(term.cols, parseInt(input.value));
      } else if (o === 'cols') {
        term.resize(parseInt(input.value), term.rows);
      } else if (o === 'lineHeight') {
        term.options.lineHeight = parseFloat(input.value);
      } else if (o === 'scrollSensitivity') {
        term.options.scrollSensitivity = parseFloat(input.value);
      } else if (o === 'scrollback') {
        term.options.scrollback = parseInt(input.value);
        setTimeout(() => updateTerminalSize(), 5);
      } else {
        term.options[o] = parseInt(input.value);
      }
      // Always update terminal size in case the option changes the dimensions
      updateTerminalSize();
    });
  });
  Object.keys(stringOptions).forEach(o => {
    const input = document.getElementById(`opt-${o}`) as HTMLInputElement;
    addDomListener(input, 'change', () => {
      console.log('change', o, input.value);
      let value: any = input.value;
      if (o === 'theme') {
        switch (input.value) {
          case 'default':
            value = undefined;
            break;
          case 'xtermjs':
            // Custom theme to match style of xterm.js logo
            value = xtermjsTheme;
          case 'sapphire':
            // Color source: https://github.com/Tyriar/vscode-theme-sapphire
            value = {
              background: '#1c2431',
              foreground: '#cccccc',
              selectionBackground: '#399ef440',
              black: '#666666',
              blue: '#399ef4',
              brightBlack: '#666666',
              brightBlue: '#399ef4',
              brightCyan: '#21c5c7',
              brightGreen: '#4eb071',
              brightMagenta: '#b168df',
              brightRed: '#da6771',
              brightWhite: '#efefef',
              brightYellow: '#fff099',
              cyan: '#21c5c7',
              green: '#4eb071',
              magenta: '#b168df',
              red: '#da6771',
              white: '#efefef',
              yellow: '#fff099'
            };
            break;
          case 'light':
            // Color source: https://github.com/microsoft/vscode/blob/main/extensions/theme-defaults/themes/light_plus.json
            value = {
              background: '#ffffff',
              foreground: '#333333',
              cursor: '#333333',
              cursorAccent: '#ffffff',
              selectionBackground: '#add6ff',
              black: '#000000',
              blue: '#0451a5',
              brightBlack: '#666666',
              brightBlue: '#0451a5',
              brightCyan: '#0598bc',
              brightGreen: '#14ce14',
              brightMagenta: '#bc05bc',
              brightRed: '#cd3131',
              brightWhite: '#a5a5a5',
              brightYellow: '#b5ba00',
              cyan: '#0598bc',
              green: '#00bc00',
              magenta: '#bc05bc',
              red: '#cd3131',
              white: '#555555',
              yellow: '#949800'
            };
            break;
        }
      }
      term.options[o] = value;
    });
  });
}

function initAddons(term: TerminalType): void {
  const fragment = document.createDocumentFragment();
  Object.keys(addons).forEach((name: AddonType) => {
    const addon = addons[name];
    const checkbox = document.createElement('input') as HTMLInputElement;
    checkbox.type = 'checkbox';
    checkbox.checked = !!addon.instance;
    if (!addon.canChange) {
      checkbox.disabled = true;
    }
    if (name === 'unicode11' && checkbox.checked) {
      term.unicode.activeVersion = '11';
    }
    if (name === 'unicode-graphemes' && checkbox.checked) {
      term.unicode.activeVersion = '15-graphemes';
    }
    if (name === 'search' && checkbox.checked) {
      addon.instance.onDidChangeResults(e => updateFindResults(e));
    }
    addDomListener(checkbox, 'change', () => {
      if (name === 'image') {
        if (checkbox.checked) {
          const ctorOptionsJson = document.querySelector<HTMLTextAreaElement>('#image-options').value;
          addon.instance = ctorOptionsJson
            ? new addon.ctor(JSON.parse(ctorOptionsJson))
            : new addon.ctor();
          term.loadAddon(addon.instance);
        } else {
          addon.instance!.dispose();
          addon.instance = undefined;
        }
        return;
      }
      if (checkbox.checked) {
        addon.instance = new addon.ctor();
        try {
          term.loadAddon(addon.instance);
          if (name === 'webgl') {
            setTimeout(() => {
              setTextureAtlas(addons.webgl.instance.textureAtlas);
              addons.webgl.instance.onChangeTextureAtlas(e => setTextureAtlas(e));
              addons.webgl.instance.onAddTextureAtlasCanvas(e => appendTextureAtlas(e));
            }, 0);
          } else if (name === 'canvas') {
            setTimeout(() => {
              setTextureAtlas(addons.canvas.instance.textureAtlas);
              addons.canvas.instance.onChangeTextureAtlas(e => setTextureAtlas(e));
              addons.canvas.instance.onAddTextureAtlasCanvas(e => appendTextureAtlas(e));
            }, 0);
          } else if (name === 'unicode11') {
            term.unicode.activeVersion = '11';
          } else if (name === 'unicode-graphemes') {
            term.unicode.activeVersion = '15-graphemes';
          } else if (name === 'search') {
            addon.instance.onDidChangeResults(e => updateFindResults(e));
          }
        }
        catch {
          addon.instance = undefined;
          checkbox.checked = false;
          checkbox.disabled = true;
        }
      } else {
        if (name === 'webgl') {
          addons.webgl.instance.textureAtlas.remove();
        } else if (name === 'canvas') {
          addons.canvas.instance.textureAtlas.remove();
        } else if (name === 'unicode11' || name === 'unicode-graphemes') {
          term.unicode.activeVersion = '6';
        }
        addon.instance!.dispose();
        addon.instance = undefined;
      }
    });
    const label = document.createElement('label');
    label.classList.add('addon');
    if (!addon.canChange) {
      label.title = 'This addon is needed for the demo to operate';
    }
    label.appendChild(checkbox);
    label.appendChild(document.createTextNode(name));
    const wrapper = document.createElement('div');
    wrapper.classList.add('addon');
    wrapper.appendChild(label);
    fragment.appendChild(wrapper);
  });
  const container = document.getElementById('addons-container');
  container.innerHTML = '';
  container.appendChild(fragment);
}

function updateFindResults(e: { resultIndex: number, resultCount: number } | undefined): void {
  let content: string;
  if (e === undefined) {
    content = 'undefined';
  } else {
    content = `index: ${e.resultIndex}, count: ${e.resultCount}`;
  }
  actionElements.findResults.textContent = content;
}

function addDomListener(element: HTMLElement, type: string, handler: (...args: any[]) => any): void {
  element.addEventListener(type, handler);
  term._core.register({ dispose: () => element.removeEventListener(type, handler) });
}

function updateTerminalSize(): void {
  const width = (term._core._renderService.dimensions.css.canvas.width + term._core.viewport.scrollBarWidth).toString() + 'px';
  const height = (term._core._renderService.dimensions.css.canvas.height).toString() + 'px';
  terminalContainer.style.width = width;
  terminalContainer.style.height = height;
  addons.fit.instance.fit();
}

function serializeButtonHandler(): void {
  const output = addons.serialize.instance.serialize();
  const outputString = JSON.stringify(output);

  document.getElementById('serialize-output').innerText = outputString;
  if ((document.getElementById('write-to-terminal') as HTMLInputElement).checked) {
    term.reset();
    term.write(output);
  }
}

function htmlSerializeButtonHandler(): void {
  const output = addons.serialize.instance.serializeAsHTML();
  document.getElementById('htmlserialize-output').innerText = output;

  // Deprecated, but the most supported for now.
  function listener(e: any): void {
    e.clipboardData.setData('text/html', output);
    e.preventDefault();
  }
  document.addEventListener('copy', listener);
  document.execCommand('copy');
  document.removeEventListener('copy', listener);
  document.getElementById('htmlserialize-output-result').innerText = 'Copied to clipboard';
}

function setTextureAtlas(e: HTMLCanvasElement): void {
  styleAtlasPage(e);
  document.querySelector('#texture-atlas').replaceChildren(e);
}
function appendTextureAtlas(e: HTMLCanvasElement): void {
  styleAtlasPage(e);
  document.querySelector('#texture-atlas').appendChild(e);
}
function removeTextureAtlas(e: HTMLCanvasElement): void {
  e.remove();
}
function styleAtlasPage(e: HTMLCanvasElement): void {
  e.style.width = `${e.width / window.devicePixelRatio}px`;
  e.style.height = `${e.height / window.devicePixelRatio}px`;
}

function writeCustomGlyphHandler(): void {
  term.write('\n\r');
  term.write('\n\r');
  term.write('Box styles:       ┎┰┒┍┯┑╓╥╖╒╤╕ ┏┳┓┌┲┓┌┬┐┏┱┐\n\r');
  term.write('┌─┬─┐ ┏━┳━┓ ╔═╦═╗ ┠╂┨┝┿┥╟╫╢╞╪╡ ┡╇┩├╊┫┢╈┪┣╉┤\n\r');
  term.write('│ │ │ ┃ ┃ ┃ ║ ║ ║ ┖┸┚┕┷┙╙╨╜╘╧╛ └┴┘└┺┛┗┻┛┗┹┘\n\r');
  term.write('├─┼─┤ ┣━╋━┫ ╠═╬═╣ ┏┱┐┌┲┓┌┬┐┌┬┐ ┏┳┓┌┮┓┌┬┐┏┭┐\n\r');
  term.write('│ │ │ ┃ ┃ ┃ ║ ║ ║ ┡╃┤├╄┩├╆┪┢╅┤ ┞╀┦├┾┫┟╁┧┣┽┤\n\r');
  term.write('└─┴─┘ ┗━┻━┛ ╚═╩═╝ └┴┘└┴┘└┺┛┗┹┘ └┴┘└┶┛┗┻┛┗┵┘\n\r');
  term.write('\n\r');
  term.write('Other:\n\r');
  term.write('╭─╮ ╲ ╱ ╷╻╎╏┆┇┊┋ ╺╾╴ ╌╌╌ ┄┄┄ ┈┈┈\n\r');
  term.write('│ │  ╳  ╽╿╎╏┆┇┊┋ ╶╼╸ ╍╍╍ ┅┅┅ ┉┉┉\n\r');
  term.write('╰─╯ ╱ ╲ ╹╵╎╏┆┇┊┋\n\r');
  term.write('\n\r');
  term.write('All box drawing characters:\n\r');
  term.write('─ ━ │ ┃ ┄ ┅ ┆ ┇ ┈ ┉ ┊ ┋ ┌ ┍ ┎ ┏\n\r');
  term.write('┐ ┑ ┒ ┓ └ ┕ ┖ ┗ ┘ ┙ ┚ ┛ ├ ┝ ┞ ┟\n\r');
  term.write('┠ ┡ ┢ ┣ ┤ ┥ ┦ ┧ ┨ ┩ ┪ ┫ ┬ ┭ ┮ ┯\n\r');
  term.write('┰ ┱ ┲ ┳ ┴ ┵ ┶ ┷ ┸ ┹ ┺ ┻ ┼ ┽ ┾ ┿\n\r');
  term.write('╀ ╁ ╂ ╃ ╄ ╅ ╆ ╇ ╈ ╉ ╊ ╋ ╌ ╍ ╎ ╏\n\r');
  term.write('═ ║ ╒ ╓ ╔ ╕ ╖ ╗ ╘ ╙ ╚ ╛ ╜ ╝ ╞ ╟\n\r');
  term.write('╠ ╡ ╢ ╣ ╤ ╥ ╦ ╧ ╨ ╩ ╪ ╫ ╬ ╭ ╮ ╯\n\r');
  term.write('╰ ╱ ╲ ╳ ╴ ╵ ╶ ╷ ╸ ╹ ╺ ╻ ╼ ╽ ╾ ╿\n\r');
  term.write('Box drawing alignment tests:\x1b[31m                                          █\n\r');
  term.write('                                                                      ▉\n\r');
  term.write('  ╔══╦══╗  ┌──┬──┐  ╭──┬──╮  ╭──┬──╮  ┏━━┳━━┓  ┎┒┏┑   ╷  ╻ ┏┯┓ ┌┰┐    ▊ ╱╲╱╲╳╳╳\n\r');
  term.write('  ║┌─╨─┐║  │╔═╧═╗│  │╒═╪═╕│  │╓─╁─╖│  ┃┌─╂─┐┃  ┗╃╄┙  ╶┼╴╺╋╸┠┼┨ ┝╋┥    ▋ ╲╱╲╱╳╳╳\n\r');
  term.write('  ║│╲ ╱│║  │║   ║│  ││ │ ││  │║ ┃ ║│  ┃│ ╿ │┃  ┍╅╆┓   ╵  ╹ ┗┷┛ └┸┘    ▌ ╱╲╱╲╳╳╳\n\r');
  term.write('  ╠╡ ╳ ╞╣  ├╢   ╟┤  ├┼─┼─┼┤  ├╫─╂─╫┤  ┣┿╾┼╼┿┫  ┕┛┖┚     ┌┄┄┐ ╎ ┏┅┅┓ ┋ ▍ ╲╱╲╱╳╳╳\n\r');
  term.write('  ║│╱ ╲│║  │║   ║│  ││ │ ││  │║ ┃ ║│  ┃│ ╽ │┃  ░░▒▒▓▓██ ┊  ┆ ╎ ╏  ┇ ┋ ▎\n\r');
  term.write('  ║└─╥─┘║  │╚═╤═╝│  │╘═╪═╛│  │╙─╀─╜│  ┃└─╂─┘┃  ░░▒▒▓▓██ ┊  ┆ ╎ ╏  ┇ ┋ ▏\n\r');
  term.write('  ╚══╩══╝  └──┴──┘  ╰──┴──╯  ╰──┴──╯  ┗━━┻━━┛           └╌╌┘ ╎ ┗╍╍┛ ┋  ▁▂▃▄▅▆▇█\n\r');
  term.write('Box drawing alignment tests:\x1b[32m                                          █\n\r');
  term.write('                                                                      ▉\n\r');
  term.write('  ╔══╦══╗  ┌──┬──┐  ╭──┬──╮  ╭──┬──╮  ┏━━┳━━┓  ┎┒┏┑   ╷  ╻ ┏┯┓ ┌┰┐    ▊ ╱╲╱╲╳╳╳\n\r');
  term.write('  ║┌─╨─┐║  │╔═╧═╗│  │╒═╪═╕│  │╓─╁─╖│  ┃┌─╂─┐┃  ┗╃╄┙  ╶┼╴╺╋╸┠┼┨ ┝╋┥    ▋ ╲╱╲╱╳╳╳\n\r');
  term.write('  ║│╲ ╱│║  │║   ║│  ││ │ ││  │║ ┃ ║│  ┃│ ╿ │┃  ┍╅╆┓   ╵  ╹ ┗┷┛ └┸┘    ▌ ╱╲╱╲╳╳╳\n\r');
  term.write('  ╠╡ ╳ ╞╣  ├╢   ╟┤  ├┼─┼─┼┤  ├╫─╂─╫┤  ┣┿╾┼╼┿┫  ┕┛┖┚     ┌┄┄┐ ╎ ┏┅┅┓ ┋ ▍ ╲╱╲╱╳╳╳\n\r');
  term.write('  ║│╱ ╲│║  │║   ║│  ││ │ ││  │║ ┃ ║│  ┃│ ╽ │┃  ░░▒▒▓▓██ ┊  ┆ ╎ ╏  ┇ ┋ ▎\n\r');
  term.write('  ║└─╥─┘║  │╚═╤═╝│  │╘═╪═╛│  │╙─╀─╜│  ┃└─╂─┘┃  ░░▒▒▓▓██ ┊  ┆ ╎ ╏  ┇ ┋ ▏\n\r');
  term.write('  ╚══╩══╝  └──┴──┘  ╰──┴──╯  ╰──┴──╯  ┗━━┻━━┛           └╌╌┘ ╎ ┗╍╍┛ ┋  ▁▂▃▄▅▆▇█\n\r');
  term.write('\x1b[0m');
  window.scrollTo(0, 0);
}

function loadTest(): void {
  const rendererName = addons.webgl.instance ? 'webgl' : !!addons.canvas.instance ? 'canvas' : 'dom';
  const testData = [];
  let byteCount = 0;
  for (let i = 0; i < 50; i++) {
    const count = 1 + Math.floor(Math.random() * 79);
    byteCount += count + 2;
    const data = new Uint8Array(count + 2);
    data[0] = 0x0A; // \n
    for (let i = 1; i < count + 1; i++) {
      data[i] = 0x61 + Math.floor(Math.random() * (0x7A - 0x61));
    }
    // End each line with \r so the cursor remains constant, this is what ls/tree do and improves
    // performance significantly due to the cursor DOM element not needing to change
    data[data.length - 1] = 0x0D; // \r
    testData.push(data);
  }
  const start = performance.now();
  for (let i = 0; i < 1024; i++) {
    for (const d of testData) {
      term.write(d);
    }
  }
  // Wait for all data to be parsed before evaluating time
  term.write('', () => {
    const time = Math.round(performance.now() - start);
    const mbs = ((byteCount / 1024) * (1 / (time / 1000))).toFixed(2);
    term.write(`\n\r\nWrote ${byteCount}kB in ${time}ms (${mbs}MB/s) using the (${rendererName} renderer)`);
    // Send ^C to get a new prompt
    term._core._onData.fire('\x03');
  });
}

function powerlineSymbolTest(): void {
  function s(char: string): string {
    return `${char} \x1b[7m${char}\x1b[0m  `;
  }
  term.write('\n\n\r');
  term.writeln('Standard powerline symbols:');
  term.writeln('      0    1    2    3    4    5    6    7    8    9    A    B    C    D    E    F');
  term.writeln(`0xA_  ${s('\ue0a0')}${s('\ue0a1')}${s('\ue0a2')}`);
  term.writeln(`0xB_  ${s('\ue0b0')}${s('\ue0b1')}${s('\ue0b2')}${s('\ue0b3')}`);
  term.writeln('');
  term.writeln(
    `\x1b[7m` +
    ` inverse \ue0b1 \x1b[0;40m\ue0b0` +
    ` 0 \ue0b1 \x1b[30;41m\ue0b0\x1b[39m` +
    ` 1 \ue0b1 \x1b[31;42m\ue0b0\x1b[39m` +
    ` 2 \ue0b1 \x1b[32;43m\ue0b0\x1b[39m` +
    ` 3 \ue0b1 \x1b[33;44m\ue0b0\x1b[39m` +
    ` 4 \ue0b1 \x1b[34;45m\ue0b0\x1b[39m` +
    ` 5 \ue0b1 \x1b[35;46m\ue0b0\x1b[39m` +
    ` 6 \ue0b1 \x1b[36;47m\ue0b0\x1b[30m` +
    ` 7 \ue0b1 \x1b[37;49m\ue0b0\x1b[0m`
  );
  term.writeln('');
  term.writeln(
    `\x1b[7m` +
    ` inverse \ue0b3 \x1b[0;7;40m\ue0b2\x1b[27m` +
    ` 0 \ue0b3 \x1b[7;30;41m\ue0b2\x1b[27;39m` +
    ` 1 \ue0b3 \x1b[7;31;42m\ue0b2\x1b[27;39m` +
    ` 2 \ue0b3 \x1b[7;32;43m\ue0b2\x1b[27;39m` +
    ` 3 \ue0b3 \x1b[7;33;44m\ue0b2\x1b[27;39m` +
    ` 4 \ue0b3 \x1b[7;34;45m\ue0b2\x1b[27;39m` +
    ` 5 \ue0b3 \x1b[7;35;46m\ue0b2\x1b[27;39m` +
    ` 6 \ue0b3 \x1b[7;36;47m\ue0b2\x1b[27;30m` +
    ` 7 \ue0b3 \x1b[7;37;49m\ue0b2\x1b[0m`
  );
  term.writeln('');
  term.writeln(
    `\x1b[7m` +
    ` inverse \ue0b5 \x1b[0;40m\ue0b4` +
    ` 0 \ue0b5 \x1b[30;41m\ue0b4\x1b[39m` +
    ` 1 \ue0b5 \x1b[31;42m\ue0b4\x1b[39m` +
    ` 2 \ue0b5 \x1b[32;43m\ue0b4\x1b[39m` +
    ` 3 \ue0b5 \x1b[33;44m\ue0b4\x1b[39m` +
    ` 4 \ue0b5 \x1b[34;45m\ue0b4\x1b[39m` +
    ` 5 \ue0b5 \x1b[35;46m\ue0b4\x1b[39m` +
    ` 6 \ue0b5 \x1b[36;47m\ue0b4\x1b[30m` +
    ` 7 \ue0b5 \x1b[37;49m\ue0b4\x1b[0m`
  );
  term.writeln('');
  term.writeln(
    `\x1b[7m` +
    ` inverse \ue0b7 \x1b[0;7;40m\ue0b6\x1b[27m` +
    ` 0 \ue0b7 \x1b[7;30;41m\ue0b6\x1b[27;39m` +
    ` 1 \ue0b7 \x1b[7;31;42m\ue0b6\x1b[27;39m` +
    ` 2 \ue0b7 \x1b[7;32;43m\ue0b6\x1b[27;39m` +
    ` 3 \ue0b7 \x1b[7;33;44m\ue0b6\x1b[27;39m` +
    ` 4 \ue0b7 \x1b[7;34;45m\ue0b6\x1b[27;39m` +
    ` 5 \ue0b7 \x1b[7;35;46m\ue0b6\x1b[27;39m` +
    ` 6 \ue0b7 \x1b[7;36;47m\ue0b6\x1b[27;30m` +
    ` 7 \ue0b7 \x1b[7;37;49m\ue0b6\x1b[0m`
  );
  term.writeln('');
  term.writeln('Powerline extra symbols:');
  term.writeln('      0    1    2    3    4    5    6    7    8    9    A    B    C    D    E    F');
  term.writeln(`0xA_                 ${s('\ue0a3')}`);
  term.writeln(`0xB_                      ${s('\ue0b4')}${s('\ue0b5')}${s('\ue0b6')}${s('\ue0b7')}${s('\ue0b8')}${s('\ue0b9')}${s('\ue0ba')}${s('\ue0bb')}${s('\ue0bc')}${s('\ue0bd')}${s('\ue0be')}${s('\ue0bf')}`);
  term.writeln(`0xC_  ${s('\ue0c0')}${s('\ue0c1')}${s('\ue0c2')}${s('\ue0c3')}${s('\ue0c4')}${s('\ue0c5')}${s('\ue0c6')}${s('\ue0c7')}${s('\ue0c8')}${s('\ue0c9')}${s('\ue0ca')}${s('\ue0cb')}${s('\ue0cc')}${s('\ue0cd')}${s('\ue0be')}${s('\ue0bf')}`);
  term.writeln(`0xD_  ${s('\ue0d0')}${s('\ue0d1')}${s('\ue0d2')}     ${s('\ue0d4')}`);
  term.writeln('');
  term.writeln('Sample of nerd fonts icons:');
  term.writeln('    nf-linux-apple (\\uF302) \uf302');
  term.writeln('nf-mdi-github_face (\\uFbd9) \ufbd9');
}

function underlineTest(): void {
  function u(style: number): string {
    return `\x1b[4:${style}m`;
  }
  function c(color: string): string {
    return `\x1b[58:${color}m`;
  }
  term.write('\n\n\r');
  term.writeln('Underline styles:');
  term.writeln('');
  function showSequence(id: number, name: string): string {
    let alphabet = '';
    for (let i = 97; i < 123; i++) {
      alphabet += String.fromCharCode(i);
    }
    let numbers = '';
    for (let i = 0; i < 10; i++) {
      numbers += i.toString();
    }
    return `${u(id)}4:${id}m - ${name}\x1b[4:0m`.padEnd(33, ' ') + `${u(id)}${alphabet} ${numbers} 汉语 한국어 👽\x1b[4:0m`;
  }
  term.writeln(showSequence(0, 'No underline'));
  term.writeln(showSequence(1, 'Straight'));
  term.writeln(showSequence(2, 'Double'));
  term.writeln(showSequence(3, 'Curly'));
  term.writeln(showSequence(4, 'Dotted'));
  term.writeln(showSequence(5, 'Dashed'));
  term.writeln('');
  term.writeln(`Underline colors (256 color mode):`);
  term.writeln('');
  for (let i = 0; i < 256; i++) {
    term.write((i !== 0 ? '\x1b[0m, ' : '') + u(1 + i % 5) + c('5:' + i) + i);
  }
  term.writeln(`\x1b[0m\n\n\rUnderline colors (true color mode):`);
  term.writeln('');
  for (let i = 0; i < 80; i++) {
    const v = Math.round(i / 79 * 255);
    term.write(u(1) + c(`2:0:${v}:${v}:${v}`) + (i < 4 ? 'grey'[i] : ' '));
  }
  term.write('\n\r');
  for (let i = 0; i < 80; i++) {
    const v = Math.round(i / 79 * 255);
    term.write(u(1) + c(`2:0:${v}:${0}:${0}`) + (i < 3 ? 'red'[i] : ' '));
  }
  term.write('\n\r');
  for (let i = 0; i < 80; i++) {
    const v = Math.round(i / 79 * 255);
    term.write(u(1) + c(`2:0:${0}:${v}:${0}`) + (i < 5 ? 'green'[i] : ' '));
  }
  term.write('\n\r');
  for (let i = 0; i < 80; i++) {
    const v = Math.round(i / 79 * 255);
    term.write(u(1) + c(`2:0:${0}:${0}:${v}`) + (i < 4 ? 'blue'[i] : ' '));
  }
  term.write('\x1b[0m\n\r');
}

function ansiColorsTest(): void {
  term.writeln(`\x1b[0m\n\n\rStandard colors:                        Bright colors:`);
  for (let i = 0; i < 16; i++) {
    term.write(`\x1b[48;5;${i}m ${i.toString().padEnd(2, ' ').padStart(3, ' ')} \x1b[0m`);
  }

  term.writeln(`\x1b[0m\n\n\rColors 17-231 from 256 palette:`);
  for (let i = 0; i < 6; i++) {
    const startId = 16 + i * 36;
    const endId = 16 + (i + 1) * 36 - 1;
    term.write(`${startId.toString().padStart(3, ' ')}-${endId.toString().padStart(3, ' ')} `);
    for (let j = 0; j < 36; j++) {
      const id = 16 + i * 36 + j;
      term.write(`\x1b[48;5;${id}m${(id % 10).toString().padStart(2, ' ')}\x1b[0m`);
    }
    term.write(`\r\n`);
  }

  term.writeln(`\x1b[0m\n\rGreyscale from 256 palette:`);
  term.write('232-255 ');
  for (let i = 232; i < 256; i++) {
    term.write(`\x1b[48;5;${i}m ${(i % 10)} \x1b[0m`);
  }
}

function writeTestString(): string {
  let alphabet = '';
  for (let i = 97; i < 123; i++) {
    alphabet += String.fromCharCode(i);
  }
  let numbers = '';
  for (let i = 0; i < 10; i++) {
    numbers += i.toString();
  }
  return `${alphabet} ${numbers} 汉语 한국어 👽`;
}
const testString = writeTestString();

function sgrTest(): void {
  term.write('\n\n\r');
  term.writeln(`Character Attributes (SGR, Select Graphic Rendition)`);
  const entries: { ps: number, name: string }[] = [
    { ps: 0, name: 'Normal' },
    { ps: 1, name: 'Bold' },
    { ps: 2, name: 'Faint/dim' },
    { ps: 3, name: 'Italicized' },
    { ps: 4, name: 'Underlined' },
    { ps: 5, name: 'Blink' },
    { ps: 7, name: 'Inverse' },
    { ps: 8, name: 'Invisible' },
    { ps: 9, name: 'Crossed-out characters' },
    { ps: 21, name: 'Doubly-underlined' },
    { ps: 22, name: 'Normal' },
    { ps: 23, name: 'Not italicized' },
    { ps: 24, name: 'Not underlined' },
    { ps: 25, name: 'Steady (not blink)' },
    { ps: 27, name: 'Positive (not inverse)' },
    { ps: 28, name: 'Visible (not hidden)' },
    { ps: 29, name: 'Not crossed-out' },
    { ps: 30, name: 'Foreground Black' },
    { ps: 31, name: 'Foreground Red' },
    { ps: 32, name: 'Foreground Green' },
    { ps: 33, name: 'Foreground Yellow' },
    { ps: 34, name: 'Foreground Blue' },
    { ps: 35, name: 'Foreground Magenta' },
    { ps: 36, name: 'Foreground Cyan' },
    { ps: 37, name: 'Foreground White' },
    { ps: 39, name: 'Foreground default' },
    { ps: 40, name: 'Background Black' },
    { ps: 41, name: 'Background Red' },
    { ps: 42, name: 'Background Green' },
    { ps: 43, name: 'Background Yellow' },
    { ps: 44, name: 'Background Blue' },
    { ps: 45, name: 'Background Magenta' },
    { ps: 46, name: 'Background Cyan' },
    { ps: 47, name: 'Background White' },
    { ps: 49, name: 'Background default' },
    { ps: 53, name: 'Overlined' },
    { ps: 55, name: 'Not overlined' }
  ];
  const maxNameLength = entries.reduce<number>((p, c) => Math.max(c.name.length, p), 0);
  for (const e of entries) {
    term.writeln(`\x1b[0m\x1b[${e.ps}m ${e.ps.toString().padEnd(2, ' ')} ${e.name.padEnd(maxNameLength, ' ')} - ${testString}\x1b[0m`);
  }
  const entriesByPs: Map<number, string> = new Map();
  for (const e of entries) {
    entriesByPs.set(e.ps, e.name);
  }
  const comboEntries: { ps: number[] }[] = [
    { ps: [1, 2, 3, 4, 5, 6, 7, 9] },
    { ps: [2, 41] },
    { ps: [4, 53] }
  ];
  term.write('\n\n\r');
  term.writeln(`Combinations`);
  for (const e of comboEntries) {
    const name = e.ps.map(e => entriesByPs.get(e)).join(', ');
    term.writeln(`\x1b[0m\x1b[${e.ps.join(';')}m ${name}\n\r${testString}\x1b[0m`);
  }
}

function addAnsiHyperlink(): void {
  term.write('\n\n\r');
  term.writeln(`Regular link with no id:`);
  term.writeln('\x1b]8;;https://github.com\x07GitHub\x1b]8;;\x07');
  term.writeln('\x1b]8;;https://xtermjs.org\x07https://xtermjs.org\x1b]8;;\x07\x1b[C<- null cell');
  term.writeln(`\nAdjacent links:`);
  term.writeln('\x1b]8;;https://github.com\x07GitHub\x1b]8;;https://xtermjs.org\x07\x1b[32mxterm.js\x1b[0m\x1b]8;;\x07');
  term.writeln(`\nShared ID link (underline should be shared):`);
  term.writeln('╔════╗');
  term.writeln('║\x1b]8;id=testid;https://github.com\x07GitH\x1b]8;;\x07║');
  term.writeln('║\x1b]8;id=testid;https://github.com\x07ub\x1b]8;;\x07  ║');
  term.writeln('╚════╝');
  term.writeln(`\nWrapped link with no ID (not necessarily meant to share underline):`);
  term.writeln('╔════╗');
  term.writeln('║    ║');
  term.writeln('║    ║');
  term.writeln('╚════╝');
  term.write('\x1b[3A\x1b[1C\x1b]8;;https://xtermjs.org\x07xter\x1b[B\x1b[4Dm.js\x1b]8;;\x07\x1b[2B\x1b[5D');
}

/**
 * Prints the 20977 characters from the CJK Unified Ideographs unicode block.
 */
function addCjk(): void {
  term.write('\n\n\r');
  for (let i = 0x4E00; i < 0x9FCC; i++) {
    term.write(String.fromCharCode(i));
  }
}

/**
 * Prints the 20977 characters from the CJK Unified Ideographs unicode block with randomized styles.
 */
function addCjkRandomSgr(): void {
  term.write('\n\n\r');
  for (let i = 0x4E00; i < 0x9FCC; i++) {
    term.write(`\x1b[${getRandomSgr()}m${String.fromCharCode(i)}\x1b[0m`);
  }
}
const randomSgrAttributes = [
  '1', '2', '3', '4', '5', '6', '7', '9',
  '21', '22', '23', '24', '25', '26', '27', '28', '29',
  '30', '31', '32', '33', '34', '35', '36', '37', '38', '39',
  '40', '41', '42', '43', '44', '45', '46', '47', '48', '49'
];
function getRandomSgr(): string {
  return randomSgrAttributes[Math.floor(Math.random() * randomSgrAttributes.length)];
}

function addGraphemeClusters(): void {
  term.write('\n\n\r');
  term.writeln('🤣🤣🤣🤣🤣🤣🤣🤣🤣🤣 [Simple emoji v6: 10 cells, v15: 20 cells]');
  term.writeln('\u{1F476}\u{1F3FF}\u{1F476} [baby with emoji modifier fitzpatrick type-6; baby]');
  term.writeln('\u{1F469}\u200d\u{1f469}\u200d\u{1f466} [woman+zwj+woman+zwj+boy]');
  term.writeln('\u{1F64B}\u{1F64B}\u{200D}\u{2642}\u{FE0F} [person/man raising hand]');
  term.writeln('\u{1F3CB}\u{FE0F}=\u{1F3CB}\u{1F3FE}\u{200D}\u{2640}\u{FE0F} [person lifting weights emoji; woman lighting weights, medium dark]');
  term.writeln('\u{1F469}\u{1F469}\u{200D}\u{1F393}\u{1F468}\u{1F3FF}\u{200D}\u{1F393} [woman; woman student; man student dark]');
  term.writeln('\u{1f1f3}\u{1f1f4}_ [REGIONAL INDICATOR SYMBOL LETTER N and RI O]');
  term.writeln('\u{1f1f3}_\u{1f1f4} {RI N; underscore; RI O]');
  term.writeln('\u0061\u0301 [letter a with acute accent]');
  term.writeln('\u1100\u1161\u11A8=\u1100\u1161= [Korean Jamo]');
  term.writeln('\uAC00=\uD685= [Hangul syllables (pre-composed)]');
  term.writeln('(\u26b0\ufe0e) [coffin with text_presentation]');
  term.writeln('(\u26b0\ufe0f) [coffin with Emoji_presentation]');
  term.writeln('<E\u0301\ufe0fg\ufe0fa\ufe0fl\ufe0fi\ufe0f\ufe0ft\ufe0fe\u0301\ufe0f> [Égalité (using separate acute) emoij_presentation]');
}

function addDecoration(): void {
  term.options['overviewRulerWidth'] = 15;
  const marker = term.registerMarker(1);
  const decoration = term.registerDecoration({
    marker,
    backgroundColor: '#00FF00',
    foregroundColor: '#00FE00',
    overviewRulerOptions: { color: '#ef292980', position: 'left' }
  });
  decoration.onRender((e: HTMLElement) => {
    e.style.right = '100%';
    e.style.backgroundColor = '#ef292980';
  });
}

function addOverviewRuler(): void {
  term.options['overviewRulerWidth'] = 15;
  term.registerDecoration({ marker: term.registerMarker(1), overviewRulerOptions: { color: '#ef2929' } });
  term.registerDecoration({ marker: term.registerMarker(3), overviewRulerOptions: { color: '#8ae234' } });
  term.registerDecoration({ marker: term.registerMarker(5), overviewRulerOptions: { color: '#729fcf' } });
  term.registerDecoration({ marker: term.registerMarker(7), overviewRulerOptions: { color: '#ef2929', position: 'left' } });
  term.registerDecoration({ marker: term.registerMarker(7), overviewRulerOptions: { color: '#8ae234', position: 'center' } });
  term.registerDecoration({ marker: term.registerMarker(7), overviewRulerOptions: { color: '#729fcf', position: 'right' } });
  term.registerDecoration({ marker: term.registerMarker(10), overviewRulerOptions: { color: '#8ae234', position: 'center' } });
  term.registerDecoration({ marker: term.registerMarker(10), overviewRulerOptions: { color: '#ffffff80', position: 'full' } });
}

(console as any).image = (source: ImageData | HTMLCanvasElement, scale: number = 1) => {
  function getBox(width: number, height: number): any {
    return {
      string: '+',
      style: 'font-size: 1px; padding: ' + Math.floor(height/2) + 'px ' + Math.floor(width/2) + 'px; line-height: ' + height + 'px;'
    };
  }
  if (source instanceof HTMLCanvasElement) {
    source = source.getContext('2d')?.getImageData(0, 0, source.width, source.height)!;
  }
  const canvas = document.createElement('canvas');
  canvas.width = source.width;
  canvas.height = source.height;
  const ctx = canvas.getContext('2d')!;
  ctx.putImageData(source, 0, 0);

  const sw = source.width * scale;
  const sh = source.height * scale;
  const dim = getBox(sw, sh);
  console.log(
    `Image: ${source.width} x ${source.height}\n%c${dim.string}`,
    `${dim.style}background: url(${canvas.toDataURL()}); background-size: ${sw}px ${sh}px; background-repeat: no-repeat; color: transparent;`
  );
  console.groupCollapsed('Zoomed');
  console.log(
    `%c${dim.string}`,
    `${getBox(sw * 10, sh * 10).style}background: url(${canvas.toDataURL()}); background-size: ${sw * 10}px ${sh * 10}px; background-repeat: no-repeat; color: transparent; image-rendering: pixelated;-ms-interpolation-mode: nearest-neighbor;`
  );
  console.groupEnd();
};

function addVtButtons(): void {
  function csi(e: string): string {
    return `\x1b[${e}`;
  }

  function createButton(name: string, description: string, writeCsi: string, paramCount: number = 1): HTMLElement {
    const inputs: HTMLInputElement[] = [];
    for (let i = 0; i < paramCount; i++) {
      const input = document.createElement('input');
      input.type = 'number';
      input.title = `Input #${i + 1}`;
      inputs.push(input);
    }

    const element = document.createElement('button');
    element.textContent = name;
    writeCsi.split('');
    const prefix = writeCsi.length === 2 ? writeCsi[0] : '';
    const suffix = writeCsi[writeCsi.length - 1];
    element.addEventListener(`click`, () => term.write(csi(`${prefix}${inputs.map(e => e.value).join(';')}${suffix}`)));

    const desc = document.createElement('span');
    desc.textContent = description;

    const container = document.createElement('div');
    container.classList.add('vt-button');
    container.append(element, ...inputs, desc);
    return container;
  }
  const vtFragment = document.createDocumentFragment();
  const buttonSpecs: { [key: string]: { label: string, description: string, paramCount?: number }} = {
    A:    { label: 'CUU ↑',  description: 'Cursor Up Ps Times' },
    B:    { label: 'CUD ↓',  description: 'Cursor Down Ps Times' },
    C:    { label: 'CUF →',  description: 'Cursor Forward Ps Times' },
    D:    { label: 'CUB ←',  description: 'Cursor Backward Ps Times' },
    E:    { label: 'CNL',    description: 'Cursor Next Line Ps Times' },
    F:    { label: 'CPL',    description: 'Cursor Preceding Line Ps Times' },
    G:    { label: 'CHA',    description: 'Cursor Character Absolute' },
    H:    { label: 'CUP',    description: 'Cursor Position [row;column]', paramCount: 2 },
    I:    { label: 'CHT',    description: 'Cursor Forward Tabulation Ps tab stops' },
    J:    { label: 'ED',     description: 'Erase in Display' },
    '?J': { label: 'DECSED', description: 'Erase in Display' },
    K:    { label: 'EL',     description: 'Erase in Line' },
    '?K': { label: 'DECSEL', description: 'Erase in Line' },
    L:    { label: 'IL',     description: 'Insert Ps Line(s)' },
    M:    { label: 'DL',     description: 'Delete Ps Line(s)' },
    P:    { label: 'DCH',    description: 'Delete Ps Character(s)' }
  };
  for (const s of Object.keys(buttonSpecs)) {
    const spec = buttonSpecs[s];
    vtFragment.appendChild(createButton(spec.label, spec.description, s, spec.paramCount));
  }

  document.querySelector('#vt-container').appendChild(vtFragment);
}

function testWeblinks(): void {
  const linkExamples = `
aaa http://example.com aaa http://example.com aaa
￥￥￥ http://example.com aaa http://example.com aaa
aaa http://example.com ￥￥￥ http://example.com aaa
￥￥￥ http://example.com ￥￥￥ http://example.com aaa
aaa https://ko.wikipedia.org/wiki/위키백과:대문 aaa https://ko.wikipedia.org/wiki/위키백과:대문 aaa
￥￥￥ https://ko.wikipedia.org/wiki/위키백과:대문 aaa https://ko.wikipedia.org/wiki/위키백과:대문 ￥￥￥
aaa http://test:password@example.com/some_path aaa
brackets enclosed:
aaa [http://example.de] aaa
aaa (http://example.de) aaa
aaa <http://example.de> aaa
aaa {http://example.de} aaa
ipv6 https://[::1]/with/some?vars=and&a#hash aaa
stop at final '.': This is a sentence with an url to http://example.com.
stop at final '?': Is this the right url http://example.com/?
stop at final '?': Maybe this one http://example.com/with?arguments=false?
`;
  term.write(linkExamples.split('\n').join('\r\n'));
}


function coloredErase(): void {
  const sp5 = '     ';
  const data = `
Test BG-colored Erase (BCE):
  The color block in the following lines should look identical.
  For newly created rows at the bottom the last color should be applied
  for all cells to the right.

 def   41   42   43   44   45   46   47\x1b[47m
<<<<<<< HEAD
\x1b[m${sp5}\x1b[41m${sp5}\x1b[42m${sp5}\x1b[43m${sp5}\x1b[44m${sp5}\x1b[45m${sp5}\x1b[46m${sp5}\x1b[47m${sp5}
=======
\x1b[m     \x1b[41m     \x1b[42m     \x1b[43m     \x1b[44m     \x1b[45m     \x1b[46m     \x1b[47m
>>>>>>> 7b7dbd36
\x1b[m\x1b[5X\x1b[41m\x1b[5C\x1b[5X\x1b[42m\x1b[5C\x1b[5X\x1b[43m\x1b[5C\x1b[5X\x1b[44m\x1b[5C\x1b[5X\x1b[45m\x1b[5C\x1b[5X\x1b[46m\x1b[5C\x1b[5X\x1b[47m\x1b[5C\x1b[5X\x1b[m
`;
  term.write(data.split('\n').join('\r\n'));
}


function initImageAddonExposed(): void {
  const DEFAULT_OPTIONS: IImageAddonOptions = (addons.image.instance as any)._defaultOpts;
  const limitStorageElement = document.querySelector<HTMLInputElement>('#image-storagelimit');
  limitStorageElement.valueAsNumber = addons.image.instance.storageLimit;
  addDomListener(limitStorageElement, 'change', () => {
    try {
      addons.image.instance.storageLimit = limitStorageElement.valueAsNumber;
      limitStorageElement.valueAsNumber = addons.image.instance.storageLimit;
      console.log('changed storageLimit to', addons.image.instance.storageLimit);
    } catch (e) {
      limitStorageElement.valueAsNumber = addons.image.instance.storageLimit;
      console.log('storageLimit at', addons.image.instance.storageLimit);
      throw e;
    }
  });
  const showPlaceholderElement = document.querySelector<HTMLInputElement>('#image-showplaceholder');
  showPlaceholderElement.checked = addons.image.instance.showPlaceholder;
  addDomListener(showPlaceholderElement, 'change', () => {
    addons.image.instance.showPlaceholder = showPlaceholderElement.checked;
  });
  const ctorOptionsElement = document.querySelector<HTMLTextAreaElement>('#image-options');
  ctorOptionsElement.value = JSON.stringify(DEFAULT_OPTIONS, null, 2);

  const sixel_demo = (url: string) => () => fetch(url)
    .then(resp => resp.arrayBuffer())
    .then(buffer => {
      term.write('\r\n');
      term.write(new Uint8Array(buffer));
    });

  const iip_demo = (url: string) => () => fetch(url)
  .then(resp => resp.arrayBuffer())
  .then(buffer => {
    const data = new Uint8Array(buffer);
    let sdata = '';
    for (let i = 0; i < data.length; ++i) sdata += String.fromCharCode(data[i]);
    term.write('\r\n');
    term.write(`\x1b]1337;File=inline=1;size=${data.length}:${btoa(sdata)}\x1b\\`);
  });

  document.getElementById('image-demo1').addEventListener('click',
    sixel_demo('https://raw.githubusercontent.com/saitoha/libsixel/master/images/snake.six'));
  document.getElementById('image-demo2').addEventListener('click',
    sixel_demo('https://raw.githubusercontent.com/jerch/node-sixel/master/testfiles/test2.sixel'));
  document.getElementById('image-demo3').addEventListener('click',
    iip_demo('https://raw.githubusercontent.com/jerch/node-sixel/master/palette.png'));

  // demo for image retrieval API
  term.element.addEventListener('click', (ev: MouseEvent) => {
    if (!ev.ctrlKey || !addons.image.instance) return;

    // TODO...
    // if (ev.altKey) {
    //   const sel = term.getSelectionPosition();
    //   if (sel) {
    //     addons.image.instance
    //       .extractCanvasAtBufferRange(term.getSelectionPosition())
    //       ?.toBlob(data => window.open(URL.createObjectURL(data), '_blank'));
    //     return;
    //   }
    // }

    const pos = term._core._mouseService!.getCoords(ev, term._core.screenElement!, term.cols, term.rows);
    const x = pos[0] - 1;
    const y = pos[1] - 1;
    const canvas = ev.shiftKey
      // ctrl+shift+click: get single tile
      ? addons.image.instance.extractTileAtBufferCell(x, term.buffer.active.viewportY + y)
      // ctrl+click: get original image
      : addons.image.instance.getImageAtBufferCell(x, term.buffer.active.viewportY + y);
    canvas?.toBlob(data => window.open(URL.createObjectURL(data), '_blank'));
  });
}<|MERGE_RESOLUTION|>--- conflicted
+++ resolved
@@ -1260,11 +1260,7 @@
   for all cells to the right.
 
  def   41   42   43   44   45   46   47\x1b[47m
-<<<<<<< HEAD
 \x1b[m${sp5}\x1b[41m${sp5}\x1b[42m${sp5}\x1b[43m${sp5}\x1b[44m${sp5}\x1b[45m${sp5}\x1b[46m${sp5}\x1b[47m${sp5}
-=======
-\x1b[m     \x1b[41m     \x1b[42m     \x1b[43m     \x1b[44m     \x1b[45m     \x1b[46m     \x1b[47m
->>>>>>> 7b7dbd36
 \x1b[m\x1b[5X\x1b[41m\x1b[5C\x1b[5X\x1b[42m\x1b[5C\x1b[5X\x1b[43m\x1b[5C\x1b[5X\x1b[44m\x1b[5C\x1b[5X\x1b[45m\x1b[5C\x1b[5X\x1b[46m\x1b[5C\x1b[5X\x1b[47m\x1b[5C\x1b[5X\x1b[m
 `;
   term.write(data.split('\n').join('\r\n'));
