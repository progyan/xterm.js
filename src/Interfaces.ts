/**
 * @license MIT
 */

import { ILinkMatcherOptions } from './Interfaces';
import { LinkMatcherHandler, LinkMatcherValidationCallback, Charset, LineData } from './Types';

export interface IBrowser {
  isNode: boolean;
  userAgent: string;
  platform: string;
  isFirefox: boolean;
  isMSIE: boolean;
  isMac: boolean;
  isIpad: boolean;
  isIphone: boolean;
  isMSWindows: boolean;
}

export interface ITerminal extends IEventEmitter {
  element: HTMLElement;
  rowContainer: HTMLElement;
  selectionContainer: HTMLElement;
  selectionManager: ISelectionManager;
  charMeasure: ICharMeasure;
  textarea: HTMLTextAreaElement;
  rows: number;
  cols: number;
  browser: IBrowser;
  writeBuffer: string[];
  children: HTMLElement[];
  cursorHidden: boolean;
  cursorState: number;
  defAttr: number;
  options: ITerminalOptions;
  buffers: IBufferSet;
  buffer: IBuffer;

  /**
   * Emit the 'data' event and populate the given data.
   * @param data The data to populate in the event.
   */
  handler(data: string): void;
  scrollDisp(disp: number, suppressScrollEvent?: boolean): void;
  cancel(ev: Event, force?: boolean): boolean | void;
  log(text: string): void;
  reset(): void;
  showCursor(): void;
<<<<<<< HEAD
  blankLine(cur?: boolean, isWrapped?: boolean): LineData;
}

/**
 * This interface encapsulates everything needed from the Terminal by the
 * InputHandler. This cleanly separates the large amount of methods needed by
 * InputHandler cleanly from the ITerminal interface.
 */
export interface IInputHandlingTerminal extends IEventEmitter {
  element: HTMLElement;
  options: ITerminalOptions;
  cols: number;
  rows: number;
  charset: Charset;
  gcharset: number;
  glevel: number;
  charsets: Charset[];
  applicationKeypad: boolean;
  applicationCursor: boolean;
  originMode: boolean;
  insertMode: boolean;
  wraparoundMode: boolean;
  defAttr: number;
  curAttr: number;
  prefix: string;
  savedCols: number;
  x10Mouse: boolean;
  vt200Mouse: boolean;
  normalMouse: boolean;
  mouseEvents: boolean;
  sendFocus: boolean;
  utfMouse: boolean;
  sgrMouse: boolean;
  urxvtMouse: boolean;
  cursorHidden: boolean;

  buffers: IBufferSet;
  buffer: IBuffer;
  viewport: IViewport;
  selectionManager: ISelectionManager;

  focus(): void;
  convertEol: boolean;
  updateRange(y: number): void;
  scroll(isWrapped?: boolean): void;
  nextStop(x?: number): number;
  setgLevel(g: number): void;
  eraseAttr(): number;
  eraseRight(x: number, y: number): void;
  eraseLine(y: number): void;
  eraseLeft(x: number, y: number): void;
  blankLine(cur?: boolean, isWrapped?: boolean): LineData;
  prevStop(x?: number): number;
  is(term: string): boolean;
  send(data: string): void;
  setgCharset(g: number, charset: Charset): void;
  resize(x: number, y: number): void;
  log(text: string, data?: any): void;
  reset(): void;
  showCursor(): void;
  refresh(start: number, end: number): void;
  matchColor(r1: number, g1: number, b1: number): number;
  error(text: string, data?: any): void;
  setOption(key: string, value: any): void;
}

export interface ITerminalOptions {
  cancelEvents?: boolean;
  colors?: string[];
  cols?: number;
  convertEol?: boolean;
  cursorBlink?: boolean;
  cursorStyle?: string;
  debug?: boolean;
  disableStdin?: boolean;
  geometry?: [number, number];
  handler?: (data: string) => void;
  popOnBell?: boolean;
  rows?: number;
  screenKeys?: boolean;
  scrollback?: number;
  tabStopWidth?: number;
  termName?: string;
  useFlowControl?: boolean;
  visualBell?: boolean;
=======
  blankLine(cur?: boolean, isWrapped?: boolean, cols?: number);
>>>>>>> 0b1711fb
}

export interface IBuffer {
  lines: ICircularList<LineData>;
  ydisp: number;
  ybase: number;
  y: number;
  x: number;
  tabs: any;
  scrollBottom: number;
  scrollTop: number;
  savedY: number;
  savedX: number;
  translateBufferLineToString(lineIndex: number, trimRight: boolean, startCol?: number, endCol?: number): string;
}

export interface IBufferSet {
  alt: IBuffer;
  normal: IBuffer;
  active: IBuffer;

  activateNormalBuffer(): void;
  activateAltBuffer(): void;
}

export interface IViewport {
  syncScrollArea(): void;
  onWheel(ev: WheelEvent): void;
  onTouchStart(ev: TouchEvent): void;
  onTouchMove(ev: TouchEvent): void;
}

export interface ISelectionManager {
  selectionText: string;
  selectionStart: [number, number];
  selectionEnd: [number, number];

  disable(): void;
  enable(): void;
  setBuffer(buffer: IBuffer): void;
  setSelection(row: number, col: number, length: number): void;
}

export interface ICompositionHelper {
  compositionstart(): void;
  compositionupdate(ev: CompositionEvent): void;
  compositionend(): void;
  updateCompositionElements(dontRecurse?: boolean): void;
  keydown(ev: KeyboardEvent): boolean;
}

export interface ICharMeasure {
  width: number;
  height: number;
  measure(): void;
}

export interface ILinkifier {
  linkifyRow(rowIndex: number): void;
  attachHypertextLinkHandler(handler: LinkMatcherHandler): void;
  registerLinkMatcher(regex: RegExp, handler: LinkMatcherHandler, options?: ILinkMatcherOptions): number;
  deregisterLinkMatcher(matcherId: number): boolean;
}

export interface ICircularList<T> extends IEventEmitter {
  length: number;
  maxLength: number;
  forEach: (callbackfn: (value: T, index: number) => void) => void;

  get(index: number): T;
  set(index: number, value: T): void;
  push(value: T): void;
  pop(): T;
  splice(start: number, deleteCount: number, ...items: T[]): void;
  trimStart(count: number): void;
  shiftElements(start: number, count: number, offset: number): void;
}

export interface IEventEmitter {
  on(type: string, listener: IListenerType): void;
  off(type: string, listener: IListenerType): void;
  emit(type: string, data?: any): void;
}

export interface IListenerType {
    (data?: any): void;
    listener?: (data?: any) => void;
};

export interface ILinkMatcherOptions {
  /**
   * The index of the link from the regex.match(text) call. This defaults to 0
   * (for regular expressions without capture groups).
   */
  matchIndex?: number;
  /**
   * A callback that validates an individual link, returning true if valid and
   * false if invalid.
   */
  validationCallback?: LinkMatcherValidationCallback;
  /**
   * The priority of the link matcher, this defines the order in which the link
   * matcher is evaluated relative to others, from highest to lowest. The
   * default value is 0.
   */
  priority?: number;
}

/**
 * Handles actions generated by the parser.
 */
export interface IInputHandler {
  addChar(char: string, code: number): void;

  /** C0 BEL */ bell(): void;
  /** C0 LF */ lineFeed(): void;
  /** C0 CR */ carriageReturn(): void;
  /** C0 BS */ backspace(): void;
  /** C0 HT */ tab(): void;
  /** C0 SO */ shiftOut(): void;
  /** C0 SI */ shiftIn(): void;

  /** CSI @ */ insertChars(params?: number[]): void;
  /** CSI A */ cursorUp(params?: number[]): void;
  /** CSI B */ cursorDown(params?: number[]): void;
  /** CSI C */ cursorForward(params?: number[]): void;
  /** CSI D */ cursorBackward(params?: number[]): void;
  /** CSI E */ cursorNextLine(params?: number[]): void;
  /** CSI F */ cursorPrecedingLine(params?: number[]): void;
  /** CSI G */ cursorCharAbsolute(params?: number[]): void;
  /** CSI H */ cursorPosition(params?: number[]): void;
  /** CSI I */ cursorForwardTab(params?: number[]): void;
  /** CSI J */ eraseInDisplay(params?: number[]): void;
  /** CSI K */ eraseInLine(params?: number[]): void;
  /** CSI L */ insertLines(params?: number[]): void;
  /** CSI M */ deleteLines(params?: number[]): void;
  /** CSI P */ deleteChars(params?: number[]): void;
  /** CSI S */ scrollUp(params?: number[]): void;
  /** CSI T */ scrollDown(params?: number[]): void;
  /** CSI X */ eraseChars(params?: number[]): void;
  /** CSI Z */ cursorBackwardTab(params?: number[]): void;
  /** CSI ` */ charPosAbsolute(params?: number[]): void;
  /** CSI a */ HPositionRelative(params?: number[]): void;
  /** CSI b */ repeatPrecedingCharacter(params?: number[]): void;
  /** CSI c */ sendDeviceAttributes(params?: number[]): void;
  /** CSI d */ linePosAbsolute(params?: number[]): void;
  /** CSI e */ VPositionRelative(params?: number[]): void;
  /** CSI f */ HVPosition(params?: number[]): void;
  /** CSI g */ tabClear(params?: number[]): void;
  /** CSI h */ setMode(params?: number[]): void;
  /** CSI l */ resetMode(params?: number[]): void;
  /** CSI m */ charAttributes(params?: number[]): void;
  /** CSI n */ deviceStatus(params?: number[]): void;
  /** CSI p */ softReset(params?: number[]): void;
  /** CSI q */ setCursorStyle(params?: number[]): void;
  /** CSI r */ setScrollRegion(params?: number[]): void;
  /** CSI s */ saveCursor(params?: number[]): void;
  /** CSI u */ restoreCursor(params?: number[]): void;
}<|MERGE_RESOLUTION|>--- conflicted
+++ resolved
@@ -46,8 +46,7 @@
   log(text: string): void;
   reset(): void;
   showCursor(): void;
-<<<<<<< HEAD
-  blankLine(cur?: boolean, isWrapped?: boolean): LineData;
+  blankLine(cur?: boolean, isWrapped?: boolean, cols?: number): LineData;
 }
 
 /**
@@ -132,9 +131,6 @@
   termName?: string;
   useFlowControl?: boolean;
   visualBell?: boolean;
-=======
-  blankLine(cur?: boolean, isWrapped?: boolean, cols?: number);
->>>>>>> 0b1711fb
 }
 
 export interface IBuffer {
