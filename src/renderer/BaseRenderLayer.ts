--- conflicted
+++ resolved
@@ -237,56 +237,18 @@
    * This is used to validate whether a cached image can be used.
    * @param bold Whether the text is bold.
    */
-<<<<<<< HEAD
-  protected drawChar(terminal: ITerminal, char: string, code: number, width: number, x: number, y: number, fg: number, bg: number, bold: boolean, dim: boolean): void {
+  protected drawChar(terminal: ITerminal, char: string, code: number, width: number, x: number, y: number, fg: number, bg: number, bold: boolean, dim: boolean, italic: boolean): void {
+    const drawInBrightColor = terminal.options.drawBoldTextInBrightColors && bold && fg < 8;
+    fg += drawInBrightColor ? 8 : 0;
     const atlasDidDraw = this._charAtlas && this._charAtlas.draw(
       this._ctx,
-      {char, code, bg, fg, bold: bold && terminal.options.enableBold, dim},
+      {char, code, bg, fg, bold: bold && terminal.options.enableBold, dim, italic},
       x * this._scaledCellWidth + this._scaledCharLeft,
       y * this._scaledCellHeight + this._scaledCharTop
     );
 
     if (!atlasDidDraw) {
-      this._drawUncachedChar(terminal, char, width, fg, x, y, bold && terminal.options.enableBold, dim);
-=======
-  protected drawChar(terminal: ITerminal, char: string, code: number, width: number, x: number, y: number, fg: number, bg: number, bold: boolean, dim: boolean, italic: boolean): void {
-    const isAscii = code < 256;
-    // A color is basic if it is one of the 4 bit ANSI colors.
-    const isBasicColor = fg < 16;
-    const isDefaultColor = fg >= 256;
-    const isDefaultBackground = bg >= 256;
-    const drawInBrightColor = (terminal.options.drawBoldTextInBrightColors && bold && fg < 8);
-    if (this._charAtlas && isAscii && (isBasicColor || isDefaultColor) && isDefaultBackground && !italic) {
-      this._ctx.save(); // we may set globalAlpha, so we need to be able to restore
-      let colorIndex: number;
-      if (isDefaultColor) {
-        colorIndex = (bold && terminal.options.enableBold ? 1 : 0);
-      } else {
-        colorIndex = 2 + fg + (bold && terminal.options.enableBold ? 16 : 0) + (drawInBrightColor ? 8 : 0);
-      }
-
-      // ImageBitmap's draw about twice as fast as from a canvas
-      const charAtlasCellWidth = this._scaledCharWidth + CHAR_ATLAS_CELL_SPACING;
-      const charAtlasCellHeight = this._scaledCharHeight + CHAR_ATLAS_CELL_SPACING;
-
-      // Apply alpha to dim the character
-      if (dim) {
-        this._ctx.globalAlpha = DIM_OPACITY;
-      }
-
-      this._ctx.drawImage(this._charAtlas,
-          code * charAtlasCellWidth,
-          colorIndex * charAtlasCellHeight,
-          charAtlasCellWidth,
-          this._scaledCharHeight,
-          x * this._scaledCellWidth + this._scaledCharLeft,
-          y * this._scaledCellHeight + this._scaledCharTop,
-          charAtlasCellWidth,
-          this._scaledCharHeight);
-      this._ctx.restore();
-    } else {
-      this._drawUncachedChar(terminal, char, width, fg + (drawInBrightColor ? 8 : 0), x, y, bold && terminal.options.enableBold, dim, italic);
->>>>>>> 7334e6ab
+      this._drawUncachedChar(terminal, char, width, fg, x, y, bold && terminal.options.enableBold, dim, italic);
     }
   }
 
