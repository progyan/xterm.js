--- conflicted
+++ resolved
@@ -3,20 +3,12 @@
     /*
      * CommonJS environment
      */
-<<<<<<< HEAD
-    module.exports = linkify(require('../../build/xterm'));
-=======
     module.exports = linkify(require('../../dist/xterm'));
->>>>>>> 26de9fe4
   } else if (typeof define == 'function') {
     /*
      * Require.js is available
      */
-<<<<<<< HEAD
-    define(['../../build/xterm'], linkify);
-=======
     define(['../../dist/xterm'], linkify);
->>>>>>> 26de9fe4
   } else {
     /*
      * Plain browser environment
