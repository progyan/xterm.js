--- conflicted
+++ resolved
@@ -3,19 +3,13 @@
  * @license MIT
  */
 
-<<<<<<< HEAD
 import { CircularList, IInsertEvent } from './common/CircularList';
-import { ITerminal, IBuffer, IBufferLine, BufferIndex, IBufferStringIterator, IBufferStringIteratorResult, ICellData } from './Types';
-=======
-import { CircularList, IInsertEvent, IDeleteEvent } from './common/CircularList';
 import { ITerminal, IBuffer, IBufferLine, BufferIndex, IBufferStringIterator, IBufferStringIteratorResult, ICellData, IAttributeData } from './Types';
->>>>>>> 25745777
 import { EventEmitter } from './common/EventEmitter';
 import { IMarker } from 'xterm';
 import { BufferLine, CellData, AttributeData } from './BufferLine';
 import { reflowLargerApplyNewLayout, reflowLargerCreateNewLayout, reflowLargerGetLinesToRemove, reflowSmallerGetNewLineLengths } from './BufferReflow';
 import { DEFAULT_COLOR } from './renderer/atlas/Types';
-
 
 export const DEFAULT_ATTR = (0 << 18) | (DEFAULT_COLOR << 9) | (256 << 0);
 
