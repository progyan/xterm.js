--- conflicted
+++ resolved
@@ -52,12 +52,7 @@
   describe('setCursorStyle', () => {
     it('should call Terminal.setOption with correct params', () => {
       const optionsService = new MockOptionsService();
-<<<<<<< HEAD
       const inputHandler = new InputHandler(new MockInputHandlingTerminal(), new MockBufferService(80, 30), new MockCoreService(), new MockDirtyRowService(), new MockLogService(), optionsService, new MockCoreMouseService());
-      const collect = ' ';
-=======
-      const inputHandler = new InputHandler(new MockInputHandlingTerminal(), new MockBufferService(80, 30), new MockCoreService(), new MockDirtyRowService(), new MockLogService(), optionsService);
->>>>>>> 5a9e6fe9
 
       inputHandler.setCursorStyle(Params.fromArray([0]));
       assert.equal(optionsService.options['cursorStyle'], 'block');
