/**
 * Copyright (c) 2018 The xterm.js authors. All rights reserved.
 * @license MIT
 */

import {  NULL_CELL_CODE, WHITESPACE_CELL_CHAR } from '../../Buffer';
<<<<<<< HEAD
import { IBufferLine } from '../../Types';
import { INVERTED_DEFAULT_COLOR } from '../atlas/Types';
import { CellData, AttributeData } from '../../BufferLine';
=======
import { FLAGS } from '../Types';
import { IBufferLine, ITerminalOptions } from '../../Types';
import { DEFAULT_COLOR, INVERTED_DEFAULT_COLOR } from '../atlas/Types';
import { CellData } from '../../BufferLine';
>>>>>>> 0a8d57ce

export const BOLD_CLASS = 'xterm-bold';
export const ITALIC_CLASS = 'xterm-italic';
export const CURSOR_CLASS = 'xterm-cursor';
export const CURSOR_BLINK_CLASS = 'xterm-cursor-blink';
export const CURSOR_STYLE_BLOCK_CLASS = 'xterm-cursor-block';
export const CURSOR_STYLE_BAR_CLASS = 'xterm-cursor-bar';
export const CURSOR_STYLE_UNDERLINE_CLASS = 'xterm-cursor-underline';

export class DomRendererRowFactory {
<<<<<<< HEAD
  private _cell: CellData = new CellData();
=======
  private _workCell: CellData = new CellData();

>>>>>>> 0a8d57ce
  constructor(
    private _terminalOptions: ITerminalOptions,
    private _document: Document
  ) {
  }

  public createRow(lineData: IBufferLine, isCursorRow: boolean, cursorStyle: string | undefined, cursorX: number, cursorBlink: boolean, cellWidth: number, cols: number): DocumentFragment {
    const fragment = this._document.createDocumentFragment();

    // Find the line length first, this prevents the need to output a bunch of
    // empty cells at the end. This cannot easily be integrated into the main
    // loop below because of the colCount feature (which can be removed after we
    // properly support reflow and disallow data to go beyond the right-side of
    // the viewport).
    let lineLength = 0;
    for (let x = Math.min(lineData.length, cols) - 1; x >= 0; x--) {
<<<<<<< HEAD
      if (lineData.loadCell(x, this._cell).getCode() !== NULL_CELL_CODE || (isCursorRow && x === cursorX)) {
=======
      if (lineData.loadCell(x, this._workCell).getCode() !== NULL_CELL_CODE || (isCursorRow && x === cursorX)) {
>>>>>>> 0a8d57ce
        lineLength = x + 1;
        break;
      }
    }

    for (let x = 0; x < lineLength; x++) {
<<<<<<< HEAD
      lineData.loadCell(x, this._cell);
      const width = this._cell.getWidth();
=======
      lineData.loadCell(x, this._workCell);
      const attr = this._workCell.fg;
      const width = this._workCell.getWidth();
>>>>>>> 0a8d57ce

      // The character to the left is a wide character, drawing is owned by the char at x-1
      if (width === 0) {
        continue;
      }

      const charElement = this._document.createElement('span');
      if (width > 1) {
        charElement.style.width = `${cellWidth * width}px`;
      }

      if (isCursorRow && x === cursorX) {
        charElement.classList.add(CURSOR_CLASS);

        if (cursorBlink) {
          charElement.classList.add(CURSOR_BLINK_CLASS);
        }

        switch (cursorStyle) {
          case 'bar':
            charElement.classList.add(CURSOR_STYLE_BAR_CLASS);
            break;
          case 'underline':
            charElement.classList.add(CURSOR_STYLE_UNDERLINE_CLASS);
            break;
          default:
            charElement.classList.add(CURSOR_STYLE_BLOCK_CLASS);
            break;
        }
      }

<<<<<<< HEAD
      if (this._cell.isBold()) {
=======
      // If inverse flag is on, the foreground should become the background.
      if (flags & FLAGS.INVERSE) {
        const temp = bg;
        bg = fg;
        fg = temp;
        if (fg === DEFAULT_COLOR) {
          fg = INVERTED_DEFAULT_COLOR;
        }
        if (bg === DEFAULT_COLOR) {
          bg = INVERTED_DEFAULT_COLOR;
        }
      }

      if (flags & FLAGS.BOLD && this._terminalOptions.enableBold) {
        // Convert the FG color to the bold variant. This should not happen when
        // the fg is the inverse default color as there is no bold variant.
        if (fg < 8 && this._terminalOptions.drawBoldTextInBrightColors) {
          fg += 8;
        }
>>>>>>> 0a8d57ce
        charElement.classList.add(BOLD_CLASS);
      }

      if (this._cell.isItalic()) {
        charElement.classList.add(ITALIC_CLASS);
      }

<<<<<<< HEAD
      charElement.textContent = this._cell.getChars() || WHITESPACE_CELL_CHAR;

      const swapColor = this._cell.isInverse();

      // fg
      if (this._cell.isFgRGB()) {
        let style = charElement.getAttribute('style') || '';
        style += `${swapColor ? 'background-' : ''}color:rgb(${(AttributeData.toColorRGB(this._cell.getFgColor())).join(',')});`;
        charElement.setAttribute('style', style);
      } else if (this._cell.isFgPalette()) {
        let fg = this._cell.getFgColor();
        if (this._cell.isBold() && fg < 8 && !swapColor) {
          fg += 8;
        }
        charElement.classList.add(`xterm-${swapColor ? 'b' : 'f'}g-${fg}`);
      } else if (swapColor) {
        charElement.classList.add(`xterm-bg-${INVERTED_DEFAULT_COLOR}`);
=======
      charElement.textContent = this._workCell.getChars() || WHITESPACE_CELL_CHAR;
      if (fg !== DEFAULT_COLOR) {
        charElement.classList.add(`xterm-fg-${fg}`);
>>>>>>> 0a8d57ce
      }

      // bg
      if (this._cell.isBgRGB()) {
        let style = charElement.getAttribute('style') || '';
        style += `${swapColor ? '' : 'background-'}color:rgb(${(AttributeData.toColorRGB(this._cell.getBgColor())).join(',')});`;
        charElement.setAttribute('style', style);
      } else if (this._cell.isBgPalette()) {
        charElement.classList.add(`xterm-${swapColor ? 'f' : 'b'}g-${this._cell.getBgColor()}`);
      } else if (swapColor) {
        charElement.classList.add(`xterm-fg-${INVERTED_DEFAULT_COLOR}`);
      }

      fragment.appendChild(charElement);
    }
    return fragment;
  }
}<|MERGE_RESOLUTION|>--- conflicted
+++ resolved
@@ -4,16 +4,9 @@
  */
 
 import {  NULL_CELL_CODE, WHITESPACE_CELL_CHAR } from '../../Buffer';
-<<<<<<< HEAD
-import { IBufferLine } from '../../Types';
+import { IBufferLine, ITerminalOptions } from '../../Types';
 import { INVERTED_DEFAULT_COLOR } from '../atlas/Types';
 import { CellData, AttributeData } from '../../BufferLine';
-=======
-import { FLAGS } from '../Types';
-import { IBufferLine, ITerminalOptions } from '../../Types';
-import { DEFAULT_COLOR, INVERTED_DEFAULT_COLOR } from '../atlas/Types';
-import { CellData } from '../../BufferLine';
->>>>>>> 0a8d57ce
 
 export const BOLD_CLASS = 'xterm-bold';
 export const ITALIC_CLASS = 'xterm-italic';
@@ -24,12 +17,8 @@
 export const CURSOR_STYLE_UNDERLINE_CLASS = 'xterm-cursor-underline';
 
 export class DomRendererRowFactory {
-<<<<<<< HEAD
-  private _cell: CellData = new CellData();
-=======
   private _workCell: CellData = new CellData();
 
->>>>>>> 0a8d57ce
   constructor(
     private _terminalOptions: ITerminalOptions,
     private _document: Document
@@ -46,25 +35,15 @@
     // the viewport).
     let lineLength = 0;
     for (let x = Math.min(lineData.length, cols) - 1; x >= 0; x--) {
-<<<<<<< HEAD
-      if (lineData.loadCell(x, this._cell).getCode() !== NULL_CELL_CODE || (isCursorRow && x === cursorX)) {
-=======
       if (lineData.loadCell(x, this._workCell).getCode() !== NULL_CELL_CODE || (isCursorRow && x === cursorX)) {
->>>>>>> 0a8d57ce
         lineLength = x + 1;
         break;
       }
     }
 
     for (let x = 0; x < lineLength; x++) {
-<<<<<<< HEAD
-      lineData.loadCell(x, this._cell);
-      const width = this._cell.getWidth();
-=======
       lineData.loadCell(x, this._workCell);
-      const attr = this._workCell.fg;
       const width = this._workCell.getWidth();
->>>>>>> 0a8d57ce
 
       // The character to the left is a wide character, drawing is owned by the char at x-1
       if (width === 0) {
@@ -96,68 +75,41 @@
         }
       }
 
-<<<<<<< HEAD
-      if (this._cell.isBold()) {
-=======
-      // If inverse flag is on, the foreground should become the background.
-      if (flags & FLAGS.INVERSE) {
-        const temp = bg;
-        bg = fg;
-        fg = temp;
-        if (fg === DEFAULT_COLOR) {
-          fg = INVERTED_DEFAULT_COLOR;
-        }
-        if (bg === DEFAULT_COLOR) {
-          bg = INVERTED_DEFAULT_COLOR;
-        }
-      }
-
-      if (flags & FLAGS.BOLD && this._terminalOptions.enableBold) {
-        // Convert the FG color to the bold variant. This should not happen when
-        // the fg is the inverse default color as there is no bold variant.
-        if (fg < 8 && this._terminalOptions.drawBoldTextInBrightColors) {
-          fg += 8;
-        }
->>>>>>> 0a8d57ce
+      if (this._workCell.isBold() && this._terminalOptions.enableBold) {
         charElement.classList.add(BOLD_CLASS);
       }
 
-      if (this._cell.isItalic()) {
+      if (this._workCell.isItalic()) {
         charElement.classList.add(ITALIC_CLASS);
       }
 
-<<<<<<< HEAD
-      charElement.textContent = this._cell.getChars() || WHITESPACE_CELL_CHAR;
+      charElement.textContent = this._workCell.getChars() || WHITESPACE_CELL_CHAR;
 
-      const swapColor = this._cell.isInverse();
+      const swapColor = this._workCell.isInverse();
 
       // fg
-      if (this._cell.isFgRGB()) {
+      if (this._workCell.isFgRGB()) {
         let style = charElement.getAttribute('style') || '';
-        style += `${swapColor ? 'background-' : ''}color:rgb(${(AttributeData.toColorRGB(this._cell.getFgColor())).join(',')});`;
+        style += `${swapColor ? 'background-' : ''}color:rgb(${(AttributeData.toColorRGB(this._workCell.getFgColor())).join(',')});`;
         charElement.setAttribute('style', style);
-      } else if (this._cell.isFgPalette()) {
-        let fg = this._cell.getFgColor();
-        if (this._cell.isBold() && fg < 8 && !swapColor) {
+      } else if (this._workCell.isFgPalette()) {
+        let fg = this._workCell.getFgColor();
+        if (this._workCell.isBold() && fg < 8 && !swapColor &&
+            this._terminalOptions.enableBold && this._terminalOptions.drawBoldTextInBrightColors) {
           fg += 8;
         }
         charElement.classList.add(`xterm-${swapColor ? 'b' : 'f'}g-${fg}`);
       } else if (swapColor) {
         charElement.classList.add(`xterm-bg-${INVERTED_DEFAULT_COLOR}`);
-=======
-      charElement.textContent = this._workCell.getChars() || WHITESPACE_CELL_CHAR;
-      if (fg !== DEFAULT_COLOR) {
-        charElement.classList.add(`xterm-fg-${fg}`);
->>>>>>> 0a8d57ce
       }
 
       // bg
-      if (this._cell.isBgRGB()) {
+      if (this._workCell.isBgRGB()) {
         let style = charElement.getAttribute('style') || '';
-        style += `${swapColor ? '' : 'background-'}color:rgb(${(AttributeData.toColorRGB(this._cell.getBgColor())).join(',')});`;
+        style += `${swapColor ? '' : 'background-'}color:rgb(${(AttributeData.toColorRGB(this._workCell.getBgColor())).join(',')});`;
         charElement.setAttribute('style', style);
-      } else if (this._cell.isBgPalette()) {
-        charElement.classList.add(`xterm-${swapColor ? 'f' : 'b'}g-${this._cell.getBgColor()}`);
+      } else if (this._workCell.isBgPalette()) {
+        charElement.classList.add(`xterm-${swapColor ? 'f' : 'b'}g-${this._workCell.getBgColor()}`);
       } else if (swapColor) {
         charElement.classList.add(`xterm-fg-${INVERTED_DEFAULT_COLOR}`);
       }
