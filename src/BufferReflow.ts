--- conflicted
+++ resolved
@@ -18,12 +18,7 @@
  * @param lines The buffer lines.
  * @param newCols The columns after resize.
  */
-<<<<<<< HEAD
-export function reflowLargerGetLinesToRemove(lines: CircularList<IBufferLine>, oldCols: number, newCols: number, bufferAbsoluteY: number): number[] {
-  const nullCell = CellData.fromCharData([DEFAULT_ATTR, NULL_CELL_CHAR, NULL_CELL_WIDTH, NULL_CELL_CODE]);
-=======
-export function reflowLargerGetLinesToRemove(lines: CircularList<IBufferLine>, newCols: number, bufferAbsoluteY: number, nullCell: ICellData): number[] {
->>>>>>> e58033bb
+export function reflowLargerGetLinesToRemove(lines: CircularList<IBufferLine>, oldCols: number, newCols: number, bufferAbsoluteY: number, nullCell: ICellData): number[] {
   // Gather all BufferLines that need to be removed from the Buffer here so that they can be
   // batched up and only committed once
   const toRemove: number[] = [];
