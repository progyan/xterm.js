--- conflicted
+++ resolved
@@ -33,14 +33,13 @@
     });
   });
 
-<<<<<<< HEAD
   function addRow(html: string) {
     const element = document.createElement('div');
     element.innerHTML = html;
     container.appendChild(element);
     rows.push(element);
   }
-=======
+
   describe('before attachToDom', () => {
     it('should allow link matcher registration', done => {
       assert.doesNotThrow(() => {
@@ -50,7 +49,6 @@
       });
     });
   });
->>>>>>> c74fd40e
 
   describe('after attachToDom', () => {
     beforeEach(() => {
@@ -59,68 +57,6 @@
       container = document.createElement('div');
       document.body.appendChild(container);
     });
-
-<<<<<<< HEAD
-  describe('http links', () => {
-    function assertLinkifiesEntireRow(uri: string, done: MochaDone) {
-      addRow(uri);
-      linkifier.linkifyRow(0);
-      setTimeout(() => {
-        assert.equal((<HTMLElement>rows[0].firstChild).tagName, 'A');
-        assert.equal((<HTMLElement>rows[0].firstChild).textContent, uri);
-        done();
-      }, 0);
-    }
-    it('should allow ~ character in URI path', done => assertLinkifiesEntireRow('http://foo.com/a~b#c~d?e~f', done));
-  });
-
-  describe('link matcher', () => {
-    function assertLinkifiesRow(rowText: string, linkMatcherRegex: RegExp, expectedHtml: string, done: MochaDone) {
-      addRow(rowText);
-      linkifier.registerLinkMatcher(linkMatcherRegex, () => {});
-      linkifier.linkifyRow(0);
-      // Allow linkify to happen
-      setTimeout(() => {
-        assert.equal(rows[0].innerHTML, expectedHtml);
-        done();
-      }, 0);
-    }
-    it('should match a single link', done => {
-      assertLinkifiesRow('foo', /foo/, '<a>foo</a>', done);
-    });
-    it('should match a single link at the start of a text node', done => {
-      assertLinkifiesRow('foo bar', /foo/, '<a>foo</a> bar', done);
-    });
-    it('should match a single link in the middle of a text node', done => {
-      assertLinkifiesRow('foo bar baz', /bar/, 'foo <a>bar</a> baz', done);
-    });
-    it('should match a single link at the end of a text node', done => {
-      assertLinkifiesRow('foo bar', /bar/, 'foo <a>bar</a>', done);
-    });
-    it('should match a link after a link at the start of a text node', done => {
-      assertLinkifiesRow('foo bar', /foo|bar/, '<a>foo</a> <a>bar</a>', done);
-    });
-    it('should match a link after a link in the middle of a text node', done => {
-      assertLinkifiesRow('foo bar baz', /bar|baz/, 'foo <a>bar</a> <a>baz</a>', done);
-    });
-    it('should match a link immediately after a link at the end of a text node', done => {
-      assertLinkifiesRow('<span>foo bar</span>baz', /bar|baz/, '<span>foo <a>bar</a></span><a>baz</a>', done);
-    });
-  });
-
-  describe('validationCallback', () => {
-    it('should enable link if true', done => {
-      addRow('test');
-      linkifier.registerLinkMatcher(/test/, () => done(), {
-        validationCallback: (url, cb) => {
-          cb(true);
-=======
-    function addRow(text: string) {
-      const element = document.createElement('div');
-      element.textContent = text;
-      container.appendChild(element);
-      rows.push(element);
-    }
 
     function clickElement(element: Node) {
       const event = document.createEvent('MouseEvent');
@@ -132,7 +68,6 @@
         addRow(uri);
         linkifier.linkifyRow(0);
         setTimeout(() => {
->>>>>>> c74fd40e
           assert.equal((<HTMLElement>rows[0].firstChild).tagName, 'A');
           assert.equal((<HTMLElement>rows[0].firstChild).textContent, uri);
           done();
@@ -140,7 +75,50 @@
     }
 
     describe('http links', () => {
+      function assertLinkifiesEntireRow(uri: string, done: MochaDone) {
+        addRow(uri);
+        linkifier.linkifyRow(0);
+        setTimeout(() => {
+          assert.equal((<HTMLElement>rows[0].firstChild).tagName, 'A');
+          assert.equal((<HTMLElement>rows[0].firstChild).textContent, uri);
+          done();
+        }, 0);
+      }
       it('should allow ~ character in URI path', done => assertLinkifiesEntireRow('http://foo.com/a~b#c~d?e~f', done));
+    });
+
+    describe('link matcher', () => {
+      function assertLinkifiesRow(rowText: string, linkMatcherRegex: RegExp, expectedHtml: string, done: MochaDone) {
+        addRow(rowText);
+        linkifier.registerLinkMatcher(linkMatcherRegex, () => {});
+        linkifier.linkifyRow(0);
+        // Allow linkify to happen
+        setTimeout(() => {
+          assert.equal(rows[0].innerHTML, expectedHtml);
+          done();
+        }, 0);
+      }
+      it('should match a single link', done => {
+        assertLinkifiesRow('foo', /foo/, '<a>foo</a>', done);
+      });
+      it('should match a single link at the start of a text node', done => {
+        assertLinkifiesRow('foo bar', /foo/, '<a>foo</a> bar', done);
+      });
+      it('should match a single link in the middle of a text node', done => {
+        assertLinkifiesRow('foo bar baz', /bar/, 'foo <a>bar</a> baz', done);
+      });
+      it('should match a single link at the end of a text node', done => {
+        assertLinkifiesRow('foo bar', /bar/, 'foo <a>bar</a>', done);
+      });
+      it('should match a link after a link at the start of a text node', done => {
+        assertLinkifiesRow('foo bar', /foo|bar/, '<a>foo</a> <a>bar</a>', done);
+      });
+      it('should match a link after a link in the middle of a text node', done => {
+        assertLinkifiesRow('foo bar baz', /bar|baz/, 'foo <a>bar</a> <a>baz</a>', done);
+      });
+      it('should match a link immediately after a link at the end of a text node', done => {
+        assertLinkifiesRow('<span>foo bar</span>baz', /bar|baz/, '<span>foo <a>bar</a></span><a>baz</a>', done);
+      });
     });
 
     describe('validationCallback', () => {
@@ -155,29 +133,6 @@
         });
         linkifier.linkifyRow(0);
       });
-<<<<<<< HEAD
-      linkifier.linkifyRow(0);
-      // Allow time for the click to be performed
-      setTimeout(() => done(), 10);
-    });
-
-    it('should trigger for multiple link matches on one row', done => {
-      addRow('test test');
-      let count = 0;
-      linkifier.registerLinkMatcher(/test/, () => assert.fail(), {
-        validationCallback: (url, cb) => {
-          count += 1;
-          if (count === 2) {
-            done();
-          }
-          cb(false);
-        }
-      });
-      linkifier.linkifyRow(0);
-    });
-  });
-=======
->>>>>>> c74fd40e
 
       it('should disable link if false', done => {
         addRow('test');
@@ -191,6 +146,21 @@
         linkifier.linkifyRow(0);
         // Allow time for the click to be performed
         setTimeout(() => done(), 10);
+      });
+
+      it('should trigger for multiple link matches on one row', done => {
+        addRow('test test');
+        let count = 0;
+        linkifier.registerLinkMatcher(/test/, () => assert.fail(), {
+          validationCallback: (url, cb) => {
+            count += 1;
+            if (count === 2) {
+              done();
+            }
+            cb(false);
+          }
+        });
+        linkifier.linkifyRow(0);
       });
     });
 
