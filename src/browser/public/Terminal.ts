--- conflicted
+++ resolved
@@ -215,127 +215,4 @@
       }
     }
   }
-<<<<<<< HEAD
-=======
-}
-
-class BufferApiView implements IBufferApi {
-  constructor(
-    private _buffer: IBuffer,
-    public readonly type: 'normal' | 'alternate'
-  ) { }
-
-  public init(buffer: IBuffer): BufferApiView {
-    this._buffer = buffer;
-    return this;
-  }
-
-  public get cursorY(): number { return this._buffer.y; }
-  public get cursorX(): number { return this._buffer.x; }
-  public get viewportY(): number { return this._buffer.ydisp; }
-  public get baseY(): number { return this._buffer.ybase; }
-  public get length(): number { return this._buffer.lines.length; }
-  public getLine(y: number): IBufferLineApi | undefined {
-    const line = this._buffer.lines.get(y);
-    if (!line) {
-      return undefined;
-    }
-    return new BufferLineApiView(line);
-  }
-  public getNullCell(): IBufferCellApi { return new CellData(); }
-}
-
-class BufferNamespaceApi implements IBufferNamespaceApi {
-  private _normal: BufferApiView;
-  private _alternate: BufferApiView;
-  private _onBufferChange = new EventEmitter<IBufferApi>();
-  public get onBufferChange(): IEvent<IBufferApi> { return this._onBufferChange.event; }
-
-  constructor(private _core: ITerminal) {
-    this._normal = new BufferApiView(this._core.buffers.normal, 'normal');
-    this._alternate = new BufferApiView(this._core.buffers.alt, 'alternate');
-    this._core.buffers.onBufferActivate(() => this._onBufferChange.fire(this.active));
-  }
-  public get active(): IBufferApi {
-    if (this._core.buffers.active === this._core.buffers.normal) { return this.normal; }
-    if (this._core.buffers.active === this._core.buffers.alt) { return this.alternate; }
-    throw new Error('Active buffer is neither normal nor alternate');
-  }
-  public get normal(): IBufferApi {
-    return this._normal.init(this._core.buffers.normal);
-  }
-  public get alternate(): IBufferApi {
-    return this._alternate.init(this._core.buffers.alt);
-  }
-}
-
-class BufferLineApiView implements IBufferLineApi {
-  constructor(private _line: IBufferLine) { }
-
-  public get isWrapped(): boolean { return this._line.isWrapped; }
-  public get length(): number { return this._line.length; }
-  public getCell(x: number, cell?: IBufferCellApi): IBufferCellApi | undefined {
-    if (x < 0 || x >= this._line.length) {
-      return undefined;
-    }
-
-    if (cell) {
-      this._line.loadCell(x, cell as ICellData);
-      return cell;
-    }
-    return this._line.loadCell(x, new CellData());
-  }
-  public translateToString(trimRight?: boolean, startColumn?: number, endColumn?: number): string {
-    return this._line.translateToString(trimRight, startColumn, endColumn);
-  }
-}
-
-class ParserApi implements IParser {
-  constructor(private _core: ITerminal) { }
-
-  public registerCsiHandler(id: IFunctionIdentifier, callback: (params: (number | number[])[]) => boolean | Promise<boolean>): IDisposable {
-    return this._core.registerCsiHandler(id, (params: IParams) => callback(params.toArray()));
-  }
-  public addCsiHandler(id: IFunctionIdentifier, callback: (params: (number | number[])[]) => boolean | Promise<boolean>): IDisposable {
-    return this.registerCsiHandler(id, callback);
-  }
-  public registerDcsHandler(id: IFunctionIdentifier, callback: (data: string, param: (number | number[])[]) => boolean | Promise<boolean>): IDisposable {
-    return this._core.registerDcsHandler(id, (data: string, params: IParams) => callback(data, params.toArray()));
-  }
-  public addDcsHandler(id: IFunctionIdentifier, callback: (data: string, param: (number | number[])[]) => boolean | Promise<boolean>): IDisposable {
-    return this.registerDcsHandler(id, callback);
-  }
-  public registerEscHandler(id: IFunctionIdentifier, handler: () => boolean | Promise<boolean>): IDisposable {
-    return this._core.registerEscHandler(id, handler);
-  }
-  public addEscHandler(id: IFunctionIdentifier, handler: () => boolean | Promise<boolean>): IDisposable {
-    return this.registerEscHandler(id, handler);
-  }
-  public registerOscHandler(ident: number, callback: (data: string) => boolean | Promise<boolean>): IDisposable {
-    return this._core.registerOscHandler(ident, callback);
-  }
-  public addOscHandler(ident: number, callback: (data: string) => boolean | Promise<boolean>): IDisposable {
-    return this.registerOscHandler(ident, callback);
-  }
-}
-
-class UnicodeApi implements IUnicodeHandling {
-  constructor(private _core: ITerminal) { }
-
-  public register(provider: IUnicodeVersionProvider): void {
-    this._core.unicodeService.register(provider);
-  }
-
-  public get versions(): string[] {
-    return this._core.unicodeService.versions;
-  }
-
-  public get activeVersion(): string {
-    return this._core.unicodeService.activeVersion;
-  }
-
-  public set activeVersion(version: string) {
-    this._core.unicodeService.activeVersion = version;
-  }
->>>>>>> 5a4b305a
 }