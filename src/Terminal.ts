/**
 * Copyright (c) 2014 The xterm.js authors. All rights reserved.
 * Copyright (c) 2012-2013, Christopher Jeffrey (MIT License)
 * @license MIT
 *
 * Originally forked from (with the author's permission):
 *   Fabrice Bellard's javascript vt100 for jslinux:
 *   http://bellard.org/jslinux/
 *   Copyright (c) 2011 Fabrice Bellard
 *   The original design remains. The terminal itself
 *   has been extended to include xterm CSI codes, among
 *   other features.
 *
 * Terminal Emulation References:
 *   http://vt100.net/
 *   http://invisible-island.net/xterm/ctlseqs/ctlseqs.txt
 *   http://invisible-island.net/xterm/ctlseqs/ctlseqs.html
 *   http://invisible-island.net/vttest/
 *   http://www.inwap.com/pdp10/ansicode.txt
 *   http://linux.die.net/man/4/console_codes
 *   http://linux.die.net/man/7/urxvt
 */

import { IInputHandlingTerminal, IViewport, ICompositionHelper, ITerminalOptions, ITerminal, IBrowser, ILinkifier, ILinkMatcherOptions, CustomKeyEventHandler, LinkMatcherHandler, CharData, LineData, CharacterJoinerHandler } from './Types';
import { IMouseZoneManager } from './ui/Types';
import { IRenderer } from './renderer/Types';
import { BufferSet } from './BufferSet';
import { Buffer, MAX_BUFFER_SIZE, DEFAULT_ATTR, NULL_CELL_CODE, NULL_CELL_WIDTH, NULL_CELL_CHAR } from './Buffer';
import { CompositionHelper } from './CompositionHelper';
import { EventEmitter } from './EventEmitter';
import { Viewport } from './Viewport';
import { rightClickHandler, moveTextAreaUnderMouseCursor, pasteHandler, copyHandler } from './handlers/Clipboard';
import { C0 } from './common/data/EscapeSequences';
import { InputHandler } from './InputHandler';
import { Renderer } from './renderer/Renderer';
import { Linkifier } from './Linkifier';
import { SelectionManager } from './SelectionManager';
import { CharMeasure } from './ui/CharMeasure';
import * as Browser from './shared/utils/Browser';
import { addDisposableDomListener } from './ui/Lifecycle';
import * as Strings from './Strings';
import { MouseHelper } from './utils/MouseHelper';
import { clone } from './utils/Clone';
import { DEFAULT_BELL_SOUND, SoundManager } from './SoundManager';
import { DEFAULT_ANSI_COLORS } from './renderer/ColorManager';
import { MouseZoneManager } from './ui/MouseZoneManager';
import { AccessibilityManager } from './AccessibilityManager';
import { ScreenDprMonitor } from './ui/ScreenDprMonitor';
import { ITheme, IMarker, IDisposable } from 'xterm';
import { removeTerminalFromCache } from './renderer/atlas/CharAtlasCache';
import { DomRenderer } from './renderer/dom/DomRenderer';
import { IKeyboardEvent } from './common/Types';
import { evaluateKeyboardEvent } from './core/input/Keyboard';
import { KeyboardResultType, ICharset } from './core/Types';

// Let it work inside Node.js for automated testing purposes.
const document = (typeof window !== 'undefined') ? window.document : null;

/**
 * The amount of write requests to queue before sending an XOFF signal to the
 * pty process. This number must be small in order for ^C and similar sequences
 * to be responsive.
 */
const WRITE_BUFFER_PAUSE_THRESHOLD = 5;

/**
 * The number of writes to perform in a single batch before allowing the
 * renderer to catch up with a 0ms setTimeout.
 */
const WRITE_BATCH_SIZE = 300;

/**
 * The set of options that only have an effect when set in the Terminal constructor.
 */
const CONSTRUCTOR_ONLY_OPTIONS = ['cols', 'rows'];

const DEFAULT_OPTIONS: ITerminalOptions = {
  cols: 80,
  rows: 24,
  convertEol: false,
  termName: 'xterm',
  cursorBlink: false,
  cursorStyle: 'block',
  bellSound: DEFAULT_BELL_SOUND,
  bellStyle: 'none',
  drawBoldTextInBrightColors: true,
  enableBold: true,
  experimentalCharAtlas: 'static',
  fontFamily: 'courier-new, courier, monospace',
  fontSize: 15,
  fontWeight: 'normal',
  fontWeightBold: 'bold',
  lineHeight: 1.0,
  letterSpacing: 0,
  scrollback: 1000,
  screenKeys: false,
  screenReaderMode: false,
  debug: false,
  macOptionIsMeta: false,
  macOptionClickForcesSelection: false,
  cancelEvents: false,
  disableStdin: false,
  useFlowControl: false,
  allowTransparency: false,
  tabStopWidth: 8,
  theme: null,
  rightClickSelectsWord: Browser.isMac,
  rendererType: 'canvas'
};

export class Terminal extends EventEmitter implements ITerminal, IDisposable, IInputHandlingTerminal {
  public textarea: HTMLTextAreaElement;
  public element: HTMLElement;
  public screenElement: HTMLElement;

  /**
   * The HTMLElement that the terminal is created in, set by Terminal.open.
   */
  private _parent: HTMLElement;
  private _context: Window;
  private _document: Document;
  private _viewportScrollArea: HTMLElement;
  private _viewportElement: HTMLElement;
  private _helperContainer: HTMLElement;
  private _compositionView: HTMLElement;

  private _visualBellTimer: number;

  public browser: IBrowser = <any>Browser;

  public options: ITerminalOptions;

  // TODO: This can be changed to an enum or boolean, 0 and 1 seem to be the only options
  public cursorState: number;
  public cursorHidden: boolean;
  public convertEol: boolean;

  private _customKeyEventHandler: CustomKeyEventHandler;

  // modes
  public applicationKeypad: boolean;
  public applicationCursor: boolean;
  public originMode: boolean;
  public insertMode: boolean;
  public wraparoundMode: boolean; // defaults: xterm - true, vt100 - false
  public bracketedPasteMode: boolean;

  // charset
  // The current charset
  public charset: ICharset;
  public gcharset: number;
  public glevel: number;
  public charsets: ICharset[];

  // mouse properties
  private _decLocator: boolean; // This is unstable and never set
  public x10Mouse: boolean;
  public vt200Mouse: boolean;
  private _vt300Mouse: boolean; // This is unstable and never set
  public normalMouse: boolean;
  public mouseEvents: boolean;
  public sendFocus: boolean;
  public utfMouse: boolean;
  public sgrMouse: boolean;
  public urxvtMouse: boolean;

  // misc
  private _refreshStart: number;
  private _refreshEnd: number;
  public savedCols: number;

  public curAttr: number;
  public savedCurAttr: number;

  public params: (string | number)[];
  public currentParam: string | number;

  // user input states
  public writeBuffer: string[];
  private _writeInProgress: boolean;

  /**
   * Whether _xterm.js_ sent XOFF in order to catch up with the pty process.
   * This is a distinct state from writeStopped so that if the user requested
   * XOFF via ^S that it will not automatically resume when the writeBuffer goes
   * below threshold.
   */
  private _xoffSentToCatchUp: boolean;

  /** Whether writing has been stopped as a result of XOFF */
  // private _writeStopped: boolean;

  // Store if user went browsing history in scrollback
  private _userScrolling: boolean;

  private _inputHandler: InputHandler;
  public soundManager: SoundManager;
  public renderer: IRenderer;
  public selectionManager: SelectionManager;
  public linkifier: ILinkifier;
  public buffers: BufferSet;
  public viewport: IViewport;
  private _compositionHelper: ICompositionHelper;
  public charMeasure: CharMeasure;
  private _mouseZoneManager: IMouseZoneManager;
  public mouseHelper: MouseHelper;
  private _accessibilityManager: AccessibilityManager;
  private _screenDprMonitor: ScreenDprMonitor;
  private _theme: ITheme;

  public cols: number;
  public rows: number;

  /**
   * Creates a new `Terminal` object.
   *
   * @param options An object containing a set of options, the available options are:
   *   - `cursorBlink` (boolean): Whether the terminal cursor blinks
   *   - `cols` (number): The number of columns of the terminal (horizontal size)
   *   - `rows` (number): The number of rows of the terminal (vertical size)
   *
   * @public
   * @class Xterm Xterm
   * @alias module:xterm/src/xterm
   */
  constructor(
    options: ITerminalOptions = {}
  ) {
    super();
    this.options = clone(options);
    this._setup();
  }

  public dispose(): void {
    super.dispose();
    this._customKeyEventHandler = null;
    removeTerminalFromCache(this);
    this.handler = () => {};
    this.write = () => {};
    if (this.element && this.element.parentNode) {
      this.element.parentNode.removeChild(this.element);
    }
  }

  /**
   * @deprecated Use dispose instead.
   */
  public destroy(): void {
    this.dispose();
  }

  private _setup(): void {
    Object.keys(DEFAULT_OPTIONS).forEach((key) => {
      if (this.options[key] == null) {
        this.options[key] = DEFAULT_OPTIONS[key];
      }
    });

    // this.context = options.context || window;
    // this.document = options.document || document;
    // TODO: WHy not document.body?
    this._parent = document ? document.body : null;

    this.cols = this.options.cols;
    this.rows = this.options.rows;

    if (this.options.handler) {
      this.on('data', this.options.handler);
    }

    this.cursorState = 0;
    this.cursorHidden = false;
    this._customKeyEventHandler = null;

    // modes
    this.applicationKeypad = false;
    this.applicationCursor = false;
    this.originMode = false;
    this.insertMode = false;
    this.wraparoundMode = true; // defaults: xterm - true, vt100 - false
    this.bracketedPasteMode = false;

    // charset
    this.charset = null;
    this.gcharset = null;
    this.glevel = 0;
    // TODO: Can this be just []?
    this.charsets = [null];

    this.curAttr = DEFAULT_ATTR;

    this.params = [];
    this.currentParam = 0;

    // user input states
    this.writeBuffer = [];
    this._writeInProgress = false;

    this._xoffSentToCatchUp = false;
    // this._writeStopped = false;
    this._userScrolling = false;

    this._inputHandler = new InputHandler(this);
    this.register(this._inputHandler);
    // Reuse renderer if the Terminal is being recreated via a reset call.
    this.renderer = this.renderer || null;
    this.selectionManager = this.selectionManager || null;
    this.linkifier = this.linkifier || new Linkifier(this);
    this._mouseZoneManager = this._mouseZoneManager || null;
    this.soundManager = this.soundManager || new SoundManager(this);

    // Create the terminal's buffers and set the current buffer
    this.buffers = new BufferSet(this);
    if (this.selectionManager) {
      this.selectionManager.clearSelection();
      this.selectionManager.initBuffersListeners();
    }
  }

  /**
   * Convenience property to active buffer.
   */
  public get buffer(): Buffer {
    return this.buffers.active;
  }

  /**
   * back_color_erase feature for xterm.
   */
  public eraseAttr(): number {
    // if (this.is('screen')) return DEFAULT_ATTR;
    return (DEFAULT_ATTR & ~0x1ff) | (this.curAttr & 0x1ff);
  }

  /**
   * Focus the terminal. Delegates focus handling to the terminal's DOM element.
   */
  public focus(): void {
    if (this.textarea) {
      this.textarea.focus();
    }
  }

  public get isFocused(): boolean {
    return document.activeElement === this.textarea;
  }

  /**
   * Retrieves an option's value from the terminal.
   * @param key The option key.
   */
  public getOption(key: string): any {
    if (!(key in DEFAULT_OPTIONS)) {
      throw new Error('No option with key "' + key + '"');
    }

    return this.options[key];
  }

  /**
   * Sets an option on the terminal.
   * @param key The option key.
   * @param value The option value.
   */
  public setOption(key: string, value: any): void {
    if (!(key in DEFAULT_OPTIONS)) {
      throw new Error('No option with key "' + key + '"');
    }
    if (CONSTRUCTOR_ONLY_OPTIONS.indexOf(key) !== -1) {
      console.error(`Option "${key}" can only be set in the constructor`);
    }
    if (this.options[key] === value) {
      return;
    }
    switch (key) {
      case 'bellStyle':
        if (!value) {
          value = 'none';
        }
        break;
      case 'cursorStyle':
        if (!value) {
          value = 'block';
        }
        break;
      case 'fontWeight':
        if (!value) {
          value = 'normal';
        }
        break;
      case 'fontWeightBold':
        if (!value) {
          value = 'bold';
        }
        break;
      case 'lineHeight':
        if (value < 1) {
          console.warn(`${key} cannot be less than 1, value: ${value}`);
          return;
        }
      case 'rendererType':
        if (!value) {
          value = 'canvas';
        }
        break;
      case 'tabStopWidth':
        if (value < 1) {
          console.warn(`${key} cannot be less than 1, value: ${value}`);
          return;
        }
        break;
      case 'theme':
        // If open has been called we do not want to set options.theme as the
        // source of truth is owned by the renderer.
        if (this.renderer) {
          this._setTheme(<ITheme>value);
          return;
        }
        break;
      case 'scrollback':
        value = Math.min(value, MAX_BUFFER_SIZE);

        if (value < 0) {
          console.warn(`${key} cannot be less than 0, value: ${value}`);
          return;
        }
        if (this.options[key] !== value) {
          const newBufferLength = this.rows + value;
          if (this.buffer.lines.length > newBufferLength) {
            const amountToTrim = this.buffer.lines.length - newBufferLength;
            const needsRefresh = (this.buffer.ydisp - amountToTrim < 0);
            this.buffer.lines.trimStart(amountToTrim);
            this.buffer.ybase = Math.max(this.buffer.ybase - amountToTrim, 0);
            this.buffer.ydisp = Math.max(this.buffer.ydisp - amountToTrim, 0);
            if (needsRefresh) {
              this.refresh(0, this.rows - 1);
            }
          }
        }
        break;
    }
    this.options[key] = value;
    switch (key) {
      case 'fontFamily':
      case 'fontSize':
        // When the font changes the size of the cells may change which requires a renderer clear
        if (this.renderer) {
          this.renderer.clear();
          this.charMeasure.measure(this.options);
        }
        break;
      case 'drawBoldTextInBrightColors':
      case 'experimentalCharAtlas':
      case 'enableBold':
      case 'letterSpacing':
      case 'lineHeight':
      case 'fontWeight':
      case 'fontWeightBold':
        // When the font changes the size of the cells may change which requires a renderer clear
        if (this.renderer) {
          this.renderer.clear();
          this.renderer.onResize(this.cols, this.rows);
          this.refresh(0, this.rows - 1);
        }
      case 'rendererType':
        if (this.renderer) {
          this.unregister(this.renderer);
          this.renderer.dispose();
          this.renderer = null;
        }
        this._setupRenderer();
        this.renderer.onCharSizeChanged();
        if (this._theme) {
          this.renderer.setTheme(this._theme);
        }
        break;
      case 'scrollback':
        this.buffers.resize(this.cols, this.rows);
        if (this.viewport) {
          this.viewport.syncScrollArea();
        }
        break;
      case 'screenReaderMode':
        if (value) {
          if (!this._accessibilityManager) {
            this._accessibilityManager = new AccessibilityManager(this);
          }
        } else {
          if (this._accessibilityManager) {
            this._accessibilityManager.dispose();
            this._accessibilityManager = null;
          }
        }
        break;
      case 'tabStopWidth': this.buffers.setupTabStops(); break;
    }
    // Inform renderer of changes
    if (this.renderer) {
      this.renderer.onOptionsChanged();
    }
  }

  /**
   * Binds the desired focus behavior on a given terminal object.
   */
  private _onTextAreaFocus(): void {
    if (this.sendFocus) {
      this.handler(C0.ESC + '[I');
    }
    this.element.classList.add('focus');
    this.showCursor();
    this.emit('focus');
  }

  /**
   * Blur the terminal, calling the blur function on the terminal's underlying
   * textarea.
   */
  public blur(): void {
    return this.textarea.blur();
  }

  /**
   * Binds the desired blur behavior on a given terminal object.
   */
  private _onTextAreaBlur(): void {
    // Text can safely be removed on blur. Doing it earlier could interfere with
    // screen readers reading it out.
    this.textarea.value = '';
    this.refresh(this.buffer.y, this.buffer.y);
    if (this.sendFocus) {
      this.handler(C0.ESC + '[O');
    }
    this.element.classList.remove('focus');
    this.emit('blur');
  }

  /**
   * Initialize default behavior
   */
  private _initGlobal(): void {
    this._bindKeys();

    // Bind clipboard functionality
    this.register(addDisposableDomListener(this.element, 'copy', (event: ClipboardEvent) => {
      // If mouse events are active it means the selection manager is disabled and
      // copy should be handled by the host program.
      if (!this.hasSelection()) {
        return;
      }
      copyHandler(event, this, this.selectionManager);
    }));
    const pasteHandlerWrapper = (event: ClipboardEvent) => pasteHandler(event, this);
    this.register(addDisposableDomListener(this.textarea, 'paste', pasteHandlerWrapper));
    this.register(addDisposableDomListener(this.element, 'paste', pasteHandlerWrapper));

    // Handle right click context menus
    if (Browser.isFirefox) {
      // Firefox doesn't appear to fire the contextmenu event on right click
      this.register(addDisposableDomListener(this.element, 'mousedown', (event: MouseEvent) => {
        if (event.button === 2) {
          rightClickHandler(event, this.textarea, this.selectionManager, this.options.rightClickSelectsWord);
        }
      }));
    } else {
      this.register(addDisposableDomListener(this.element, 'contextmenu', (event: MouseEvent) => {
        rightClickHandler(event, this.textarea, this.selectionManager, this.options.rightClickSelectsWord);
      }));
    }

    // Move the textarea under the cursor when middle clicking on Linux to ensure
    // middle click to paste selection works. This only appears to work in Chrome
    // at the time is writing.
    if (Browser.isLinux) {
      // Use auxclick event over mousedown the latter doesn't seem to work. Note
      // that the regular click event doesn't fire for the middle mouse button.
      this.register(addDisposableDomListener(this.element, 'auxclick', (event: MouseEvent) => {
        if (event.button === 1) {
          moveTextAreaUnderMouseCursor(event, this.textarea);
        }
      }));
    }
  }

  /**
   * Apply key handling to the terminal
   */
  private _bindKeys(): void {
    const self = this;
    this.register(addDisposableDomListener(this.element, 'keydown', function (ev: KeyboardEvent): void {
      if (document.activeElement !== this) {
        return;
      }
      self._keyDown(ev);
    }, true));

    this.register(addDisposableDomListener(this.element, 'keypress', function (ev: KeyboardEvent): void {
      if (document.activeElement !== this) {
        return;
      }
      self._keyPress(ev);
    }, true));

    this.register(addDisposableDomListener(this.element, 'keyup', (ev: KeyboardEvent) => {
      if (!wasModifierKeyOnlyEvent(ev)) {
        this.focus();
      }

      self._keyUp(ev);
    }, true));

    this.register(addDisposableDomListener(this.textarea, 'keydown', (ev: KeyboardEvent) => this._keyDown(ev), true));
    this.register(addDisposableDomListener(this.textarea, 'keypress', (ev: KeyboardEvent) => this._keyPress(ev), true));
    this.register(addDisposableDomListener(this.textarea, 'compositionstart', () => this._compositionHelper.compositionstart()));
    this.register(addDisposableDomListener(this.textarea, 'compositionupdate', (e: CompositionEvent) => this._compositionHelper.compositionupdate(e)));
    this.register(addDisposableDomListener(this.textarea, 'compositionend', () => this._compositionHelper.compositionend()));
    this.register(this.addDisposableListener('refresh', () => this._compositionHelper.updateCompositionElements()));
    this.register(this.addDisposableListener('refresh', (data) => this._queueLinkification(data.start, data.end)));
  }

  /**
   * Opens the terminal within an element.
   *
   * @param parent The element to create the terminal within.
   */
  public open(parent: HTMLElement): void {
    this._parent = parent || this._parent;

    if (!this._parent) {
      throw new Error('Terminal requires a parent element.');
    }

    // Grab global elements
    this._context = this._parent.ownerDocument.defaultView;
    this._document = this._parent.ownerDocument;

    this._screenDprMonitor = new ScreenDprMonitor();
    this._screenDprMonitor.setListener(() => this.emit('dprchange', window.devicePixelRatio));
    this.register(this._screenDprMonitor);

    // Create main element container
    this.element = this._document.createElement('div');
    this.element.dir = 'ltr';   // xterm.css assumes LTR
    this.element.classList.add('terminal');
    this.element.classList.add('xterm');
    this.element.setAttribute('tabindex', '0');
    this._parent.appendChild(this.element);

    // Performance: Use a document fragment to build the terminal
    // viewport and helper elements detached from the DOM
    const fragment = document.createDocumentFragment();
    this._viewportElement = document.createElement('div');
    this._viewportElement.classList.add('xterm-viewport');
    fragment.appendChild(this._viewportElement);
    this._viewportScrollArea = document.createElement('div');
    this._viewportScrollArea.classList.add('xterm-scroll-area');
    this._viewportElement.appendChild(this._viewportScrollArea);

    this.screenElement = document.createElement('div');
    this.screenElement.classList.add('xterm-screen');
    // Create the container that will hold helpers like the textarea for
    // capturing DOM Events. Then produce the helpers.
    this._helperContainer = document.createElement('div');
    this._helperContainer.classList.add('xterm-helpers');
    this.screenElement.appendChild(this._helperContainer);
    fragment.appendChild(this.screenElement);

    this._mouseZoneManager = new MouseZoneManager(this);
    this.register(this._mouseZoneManager);
    this.register(this.addDisposableListener('scroll', () => this._mouseZoneManager.clearAll()));
    this.linkifier.attachToDom(this._mouseZoneManager);

    this.textarea = document.createElement('textarea');
    this.textarea.classList.add('xterm-helper-textarea');
    // TODO: New API to set title? This could say "Terminal bash input", etc.
    this.textarea.setAttribute('aria-label', Strings.promptLabel);
    this.textarea.setAttribute('aria-multiline', 'false');
    this.textarea.setAttribute('autocorrect', 'off');
    this.textarea.setAttribute('autocapitalize', 'off');
    this.textarea.setAttribute('spellcheck', 'false');
    this.textarea.tabIndex = 0;
    this.register(addDisposableDomListener(this.textarea, 'focus', () => this._onTextAreaFocus()));
    this.register(addDisposableDomListener(this.textarea, 'blur', () => this._onTextAreaBlur()));
    this._helperContainer.appendChild(this.textarea);

    this._compositionView = document.createElement('div');
    this._compositionView.classList.add('composition-view');
    this._compositionHelper = new CompositionHelper(this.textarea, this._compositionView, this);
    this._helperContainer.appendChild(this._compositionView);

    this.charMeasure = new CharMeasure(document, this._helperContainer);

    // Performance: Add viewport and helper elements from the fragment
    this.element.appendChild(fragment);

    this._setupRenderer();
    this._theme = this.options.theme;
    this.options.theme = null;
    this.viewport = new Viewport(this, this._viewportElement, this._viewportScrollArea, this.charMeasure);
    this.viewport.onThemeChanged(this.renderer.colorManager.colors);
    this.register(this.viewport);

    this.register(this.addDisposableListener('cursormove', () => this.renderer.onCursorMove()));
    this.register(this.addDisposableListener('resize', () => this.renderer.onResize(this.cols, this.rows)));
    this.register(this.addDisposableListener('blur', () => this.renderer.onBlur()));
    this.register(this.addDisposableListener('focus', () => this.renderer.onFocus()));
    this.register(this.addDisposableListener('dprchange', () => this.renderer.onWindowResize(window.devicePixelRatio)));
    // dprchange should handle this case, we need this as well for browsers that don't support the
    // matchMedia query.
    this.register(addDisposableDomListener(window, 'resize', () => this.renderer.onWindowResize(window.devicePixelRatio)));
    this.register(this.charMeasure.addDisposableListener('charsizechanged', () => this.renderer.onCharSizeChanged()));
    this.register(this.renderer.addDisposableListener('resize', (dimensions) => this.viewport.syncScrollArea()));

    this.selectionManager = new SelectionManager(this, this.charMeasure);
    this.register(addDisposableDomListener(this.element, 'mousedown', (e: MouseEvent) => this.selectionManager.onMouseDown(e)));
    this.register(this.selectionManager.addDisposableListener('refresh', data => this.renderer.onSelectionChanged(data.start, data.end, data.columnSelectMode)));
    this.register(this.selectionManager.addDisposableListener('newselection', text => {
      // If there's a new selection, put it into the textarea, focus and select it
      // in order to register it as a selection on the OS. This event is fired
      // only on Linux to enable middle click to paste selection.
      this.textarea.value = text;
      this.textarea.focus();
      this.textarea.select();
    }));
    this.register(this.addDisposableListener('scroll', () => {
      this.viewport.syncScrollArea();
      this.selectionManager.refresh();
    }));
    this.register(addDisposableDomListener(this._viewportElement, 'scroll', () => this.selectionManager.refresh()));

    this.mouseHelper = new MouseHelper(this.renderer);

    if (this.options.screenReaderMode) {
      // Note that this must be done *after* the renderer is created in order to
      // ensure the correct order of the dprchange event
      this._accessibilityManager = new AccessibilityManager(this);
    }

    // Measure the character size
    this.charMeasure.measure(this.options);

    // Setup loop that draws to screen
    this.refresh(0, this.rows - 1);

    // Initialize global actions that need to be taken on the document.
    this._initGlobal();

    // Listen for mouse events and translate
    // them into terminal mouse protocols.
    this.bindMouse();

  }

  private _setupRenderer(): void {
    switch (this.options.rendererType) {
      case 'canvas': this.renderer = new Renderer(this, this.options.theme); break;
      case 'dom': this.renderer = new DomRenderer(this, this.options.theme); break;
      default: throw new Error(`Unrecognized rendererType "${this.options.rendererType}"`);
    }
    this.register(this.renderer);
  }

  /**
   * Sets the theme on the renderer. The renderer must have been initialized.
   * @param theme The theme to set.
   */
  private _setTheme(theme: ITheme): void {
    this._theme = theme;
    const colors = this.renderer.setTheme(theme);
    if (this.viewport) {
      this.viewport.onThemeChanged(colors);
    }
  }

  /**
   * XTerm mouse events
   * http://invisible-island.net/xterm/ctlseqs/ctlseqs.html#Mouse%20Tracking
   * To better understand these
   * the xterm code is very helpful:
   * Relevant files:
   *   button.c, charproc.c, misc.c
   * Relevant functions in xterm/button.c:
   *   BtnCode, EmitButtonCode, EditorButton, SendMousePosition
   */
  public bindMouse(): void {
    const el = this.element;
    const self = this;
    let pressed = 32;

    // mouseup, mousedown, wheel
    // left click: ^[[M 3<^[[M#3<
    // wheel up: ^[[M`3>
    function sendButton(ev: MouseEvent | WheelEvent): void {
      let button;
      let pos;

      // get the xterm-style button
      button = getButton(ev);

      // get mouse coordinates
      pos = self.mouseHelper.getRawByteCoords(ev, self.screenElement, self.charMeasure, self.options.lineHeight, self.cols, self.rows);
      if (!pos) return;

      sendEvent(button, pos);

      switch ((<any>ev).overrideType || ev.type) {
        case 'mousedown':
          pressed = button;
          break;
        case 'mouseup':
          // keep it at the left
          // button, just in case.
          pressed = 32;
          break;
        case 'wheel':
          // nothing. don't
          // interfere with
          // `pressed`.
          break;
      }
    }

    // motion example of a left click:
    // ^[[M 3<^[[M@4<^[[M@5<^[[M@6<^[[M@7<^[[M#7<
    function sendMove(ev: MouseEvent): void {
      let button = pressed;
      const pos = self.mouseHelper.getRawByteCoords(ev, self.screenElement, self.charMeasure, self.options.lineHeight, self.cols, self.rows);
      if (!pos) return;

      // buttons marked as motions
      // are incremented by 32
      button += 32;

      sendEvent(button, pos);
    }

    // encode button and
    // position to characters
    function encode(data: number[], ch: number): void {
      if (!self.utfMouse) {
        if (ch === 255) {
          data.push(0);
          return;
        }
        if (ch > 127) ch = 127;
        data.push(ch);
      } else {
        if (ch === 2047) {
          data.push(0);
          return;
        }
        if (ch < 127) {
          data.push(ch);
        } else {
          if (ch > 2047) ch = 2047;
          data.push(0xC0 | (ch >> 6));
          data.push(0x80 | (ch & 0x3F));
        }
      }
    }

    // send a mouse event:
    // regular/utf8: ^[[M Cb Cx Cy
    // urxvt: ^[[ Cb ; Cx ; Cy M
    // sgr: ^[[ Cb ; Cx ; Cy M/m
    // vt300: ^[[ 24(1/3/5)~ [ Cx , Cy ] \r
    // locator: CSI P e ; P b ; P r ; P c ; P p & w
    function sendEvent(button: number, pos: {x: number, y: number}): void {
      // self.emit('mouse', {
      //   x: pos.x - 32,
      //   y: pos.x - 32,
      //   button: button
      // });

      if (self._vt300Mouse) {
        // NOTE: Unstable.
        // http://www.vt100.net/docs/vt3xx-gp/chapter15.html
        button &= 3;
        pos.x -= 32;
        pos.y -= 32;
        let data = C0.ESC + '[24';
        if (button === 0) data += '1';
        else if (button === 1) data += '3';
        else if (button === 2) data += '5';
        else if (button === 3) return;
        else data += '0';
        data += '~[' + pos.x + ',' + pos.y + ']\r';
        self.handler(data);
        return;
      }

      if (self._decLocator) {
        // NOTE: Unstable.
        button &= 3;
        pos.x -= 32;
        pos.y -= 32;
        if (button === 0) button = 2;
        else if (button === 1) button = 4;
        else if (button === 2) button = 6;
        else if (button === 3) button = 3;
        self.handler(C0.ESC + '['
                  + button
                  + ';'
                  + (button === 3 ? 4 : 0)
                  + ';'
                  + pos.y
                  + ';'
                  + pos.x
                  + ';'
                  // Not sure what page is meant to be
                  + (<any>pos).page || 0
                  + '&w');
        return;
      }

      if (self.urxvtMouse) {
        pos.x -= 32;
        pos.y -= 32;
        pos.x++;
        pos.y++;
        self.handler(C0.ESC + '[' + button + ';' + pos.x + ';' + pos.y + 'M');
        return;
      }

      if (self.sgrMouse) {
        pos.x -= 32;
        pos.y -= 32;
        self.handler(C0.ESC + '[<'
                  + (((button & 3) === 3 ? button & ~3 : button) - 32)
                  + ';'
                  + pos.x
                  + ';'
                  + pos.y
                  + ((button & 3) === 3 ? 'm' : 'M'));
        return;
      }

      const data: number[] = [];

      encode(data, button);
      encode(data, pos.x);
      encode(data, pos.y);

      self.handler(C0.ESC + '[M' + String.fromCharCode.apply(String, data));
    }

    function getButton(ev: MouseEvent): number {
      let button;
      let shift;
      let meta;
      let ctrl;
      let mod;

      // two low bits:
      // 0 = left
      // 1 = middle
      // 2 = right
      // 3 = release
      // wheel up/down:
      // 1, and 2 - with 64 added
      switch ((<any>ev).overrideType || ev.type) {
        case 'mousedown':
          button = ev.button != null
            ? +ev.button
          : ev.which != null
            ? ev.which - 1
          : null;

          if (Browser.isMSIE) {
            button = button === 1 ? 0 : button === 4 ? 1 : button;
          }
          break;
        case 'mouseup':
          button = 3;
          break;
        case 'DOMMouseScroll':
          button = ev.detail < 0
            ? 64
          : 65;
          break;
        case 'wheel':
          button = (<WheelEvent>ev).wheelDeltaY > 0
            ? 64
          : 65;
          break;
      }

      // next three bits are the modifiers:
      // 4 = shift, 8 = meta, 16 = control
      shift = ev.shiftKey ? 4 : 0;
      meta = ev.metaKey ? 8 : 0;
      ctrl = ev.ctrlKey ? 16 : 0;
      mod = shift | meta | ctrl;

      // no mods
      if (self.vt200Mouse) {
        // ctrl only
        mod &= ctrl;
      } else if (!self.normalMouse) {
        mod = 0;
      }

      // increment to SP
      button = (32 + (mod << 2)) + button;

      return button;
    }

    this.register(addDisposableDomListener(el, 'mousedown', (ev: MouseEvent) => {

      // Prevent the focus on the textarea from getting lost
      // and make sure we get focused on mousedown
      ev.preventDefault();
      this.focus();

      // Don't send the mouse button to the pty if mouse events are disabled or
      // if the selection manager is having selection forced (ie. a modifier is
      // held).
      if (!this.mouseEvents || this.selectionManager.shouldForceSelection(ev)) {
        return;
      }

      // send the button
      sendButton(ev);

      // fix for odd bug
      // if (this.vt200Mouse && !this.normalMouse) {
      if (this.vt200Mouse) {
        (<any>ev).overrideType = 'mouseup';
        sendButton(ev);
        return this.cancel(ev);
      }

      // TODO: All mouse handling should be pulled into its own file.

      // bind events
      let moveHandler: (event: MouseEvent) => void;
      if (this.normalMouse) {
        moveHandler = (event: MouseEvent) => {
          // Do nothing if normal mouse mode is on. This can happen if the mouse is held down when the
          // terminal exits normalMouse mode.
          if (!this.normalMouse) {
            return;
          }
          sendMove(event);
        };
        // TODO: these event listeners should be managed by the disposable, the Terminal reference may
        // be kept aroud if Terminal.dispose is fired when the mouse is down
        this._document.addEventListener('mousemove', moveHandler);
      }

      // x10 compatibility mode can't send button releases
      const handler = (ev: MouseEvent) => {
        if (this.normalMouse && !this.x10Mouse) {
          sendButton(ev);
        }
        if (moveHandler) {
          // Even though this should only be attached when this.normalMouse is true, holding the
          // mouse button down when normalMouse changes can happen. Just always try to remove it.
          this._document.removeEventListener('mousemove', moveHandler);
          moveHandler = null;
        }
        this._document.removeEventListener('mouseup', handler);
        return this.cancel(ev);
      };
      this._document.addEventListener('mouseup', handler);

      return this.cancel(ev);
    }));

    // if (this.normalMouse) {
    //  on(this.document, 'mousemove', sendMove);
    // }

    this.register(addDisposableDomListener(el, 'wheel', (ev: WheelEvent) => {
      if (!this.mouseEvents) {
        // Convert wheel events into up/down events when the buffer does not have scrollback, this
        // enables scrolling in apps hosted in the alt buffer such as vim or tmux.
        if (!this.buffer.hasScrollback) {
          const amount = this.viewport.getLinesScrolled(ev);

          // Do nothing if there's no vertical scroll
          if (amount === 0) {
            return;
          }

          // Construct and send sequences
          const sequence = C0.ESC + (this.applicationCursor ? 'O' : '[') + ( ev.deltaY < 0 ? 'A' : 'B');
          let data = '';
          for (let i = 0; i < Math.abs(amount); i++) {
            data += sequence;
          }
          this.handler(data);
        }
        return;
      }
      if (this.x10Mouse || this._vt300Mouse || this._decLocator) return;
      sendButton(ev);
      ev.preventDefault();
    }));

    // allow wheel scrolling in
    // the shell for example
    this.register(addDisposableDomListener(el, 'wheel', (ev: WheelEvent) => {
      if (this.mouseEvents) return;
      this.viewport.onWheel(ev);
      return this.cancel(ev);
    }));

    this.register(addDisposableDomListener(el, 'touchstart', (ev: TouchEvent) => {
      if (this.mouseEvents) return;
      this.viewport.onTouchStart(ev);
      return this.cancel(ev);
    }));

    this.register(addDisposableDomListener(el, 'touchmove', (ev: TouchEvent) => {
      if (this.mouseEvents) return;
      this.viewport.onTouchMove(ev);
      return this.cancel(ev);
    }));
  }

  /**
   * Tells the renderer to refresh terminal content between two rows (inclusive) at the next
   * opportunity.
   * @param start The row to start from (between 0 and this.rows - 1).
   * @param end The row to end at (between start and this.rows - 1).
   */
  public refresh(start: number, end: number): void {
    if (this.renderer) {
      this.renderer.refreshRows(start, end);
    }
  }

  /**
   * Queues linkification for the specified rows.
   * @param start The row to start from (between 0 and this.rows - 1).
   * @param end The row to end at (between start and this.rows - 1).
   */
  private _queueLinkification(start: number, end: number): void {
    if (this.linkifier) {
      this.linkifier.linkifyRows(start, end);
    }
  }

  /**
   * Change the cursor style for different selection modes
   */
  public updateCursorStyle(ev: KeyboardEvent): void {
    if (this.selectionManager && this.selectionManager.shouldColumnSelect(ev)) {
      this.element.classList.add('xterm-cursor-crosshair');
    } else {
      this.element.classList.remove('xterm-cursor-crosshair');
    }
  }

  /**
   * Display the cursor element
   */
  public showCursor(): void {
    if (!this.cursorState) {
      this.cursorState = 1;
      this.refresh(this.buffer.y, this.buffer.y);
    }
  }

  /**
   * Scroll the terminal down 1 row, creating a blank line.
   * @param isWrapped Whether the new line is wrapped from the previous line.
   */
  public scroll(isWrapped?: boolean): void {
    const newLine = this.blankLine(undefined, isWrapped);
    const topRow = this.buffer.ybase + this.buffer.scrollTop;
    const bottomRow = this.buffer.ybase + this.buffer.scrollBottom;

    if (this.buffer.scrollTop === 0) {
      // Determine whether the buffer is going to be trimmed after insertion.
      const willBufferBeTrimmed = this.buffer.lines.length === this.buffer.lines.maxLength;

      // Insert the line using the fastest method
      if (bottomRow === this.buffer.lines.length - 1) {
        this.buffer.lines.push(newLine);
      } else {
        this.buffer.lines.splice(bottomRow + 1, 0, newLine);
      }

      // Only adjust ybase and ydisp when the buffer is not trimmed
      if (!willBufferBeTrimmed) {
        this.buffer.ybase++;
        // Only scroll the ydisp with ybase if the user has not scrolled up
        if (!this._userScrolling) {
          this.buffer.ydisp++;
        }
      } else {
        // When the buffer is full and the user has scrolled up, keep the text
        // stable unless ydisp is right at the top
        if (this._userScrolling) {
          this.buffer.ydisp = Math.max(this.buffer.ydisp - 1, 0);
        }
      }
    } else {
      // scrollTop is non-zero which means no line will be going to the
      // scrollback, instead we can just shift them in-place.
      const scrollRegionHeight = bottomRow - topRow + 1/*as it's zero-based*/;
      this.buffer.lines.shiftElements(topRow + 1, scrollRegionHeight - 1, -1);
      this.buffer.lines.set(bottomRow, newLine);
    }

    // Move the viewport to the bottom of the buffer unless the user is
    // scrolling.
    if (!this._userScrolling) {
      this.buffer.ydisp = this.buffer.ybase;
    }

    // Flag rows that need updating
    this.updateRange(this.buffer.scrollTop);
    this.updateRange(this.buffer.scrollBottom);

    /**
     * This event is emitted whenever the terminal is scrolled.
     * The one parameter passed is the new y display position.
     *
     * @event scroll
     */
    this.emit('scroll', this.buffer.ydisp);
  }

  /**
   * Scroll the display of the terminal
   * @param disp The number of lines to scroll down (negative scroll up).
   * @param suppressScrollEvent Don't emit the scroll event as scrollLines. This is used
   * to avoid unwanted events being handled by the viewport when the event was triggered from the
   * viewport originally.
   */
  public scrollLines(disp: number, suppressScrollEvent?: boolean): void {
    if (disp < 0) {
      if (this.buffer.ydisp === 0) {
        return;
      }
      this._userScrolling = true;
    } else if (disp + this.buffer.ydisp >= this.buffer.ybase) {
      this._userScrolling = false;
    }

    const oldYdisp = this.buffer.ydisp;
    this.buffer.ydisp = Math.max(Math.min(this.buffer.ydisp + disp, this.buffer.ybase), 0);

    // No change occurred, don't trigger scroll/refresh
    if (oldYdisp === this.buffer.ydisp) {
      return;
    }

    if (!suppressScrollEvent) {
      this.emit('scroll', this.buffer.ydisp);
    }

    this.refresh(0, this.rows - 1);
  }

  /**
   * Scroll the display of the terminal by a number of pages.
   * @param pageCount The number of pages to scroll (negative scrolls up).
   */
  public scrollPages(pageCount: number): void {
    this.scrollLines(pageCount * (this.rows - 1));
  }

  /**
   * Scrolls the display of the terminal to the top.
   */
  public scrollToTop(): void {
    this.scrollLines(-this.buffer.ydisp);
  }

  /**
   * Scrolls the display of the terminal to the bottom.
   */
  public scrollToBottom(): void {
    this.scrollLines(this.buffer.ybase - this.buffer.ydisp);
  }

  public scrollToLine(line: number): void {
    const scrollAmount = line - this.buffer.ydisp;
    if (scrollAmount !== 0) {
      this.scrollLines(scrollAmount);
    }
  }

  /**
   * Writes text to the terminal.
   * @param data The text to write to the terminal.
   */
  public write(data: string): void {
    // Ensure the terminal isn't disposed
    if (this._isDisposed) {
      return;
    }

    // Ignore falsy data values (including the empty string)
    if (!data) {
      return;
    }

    this.writeBuffer.push(data);

    // Send XOFF to pause the pty process if the write buffer becomes too large so
    // xterm.js can catch up before more data is sent. This is necessary in order
    // to keep signals such as ^C responsive.
    if (this.options.useFlowControl && !this._xoffSentToCatchUp && this.writeBuffer.length >= WRITE_BUFFER_PAUSE_THRESHOLD) {
      // XOFF - stop pty pipe
      // XON will be triggered by emulator before processing data chunk
      this.handler(C0.DC3);
      this._xoffSentToCatchUp = true;
    }

    if (!this._writeInProgress && this.writeBuffer.length > 0) {
      // Kick off a write which will write all data in sequence recursively
      this._writeInProgress = true;
      // Kick off an async innerWrite so more writes can come in while processing data
      setTimeout(() => {
        this._innerWrite();
      });
    }
  }

  protected _innerWrite(): void {
    // Ensure the terminal isn't disposed
    if (this._isDisposed) {
      this.writeBuffer = [];
    }

    const writeBatch = this.writeBuffer.splice(0, WRITE_BATCH_SIZE);
    while (writeBatch.length > 0) {
      const data = writeBatch.shift();

      // If XOFF was sent in order to catch up with the pty process, resume it if
      // the writeBuffer is empty to allow more data to come in.
      if (this._xoffSentToCatchUp && writeBatch.length === 0 && this.writeBuffer.length === 0) {
        this.handler(C0.DC1);
        this._xoffSentToCatchUp = false;
      }

      this._refreshStart = this.buffer.y;
      this._refreshEnd = this.buffer.y;

      // HACK: Set the parser state based on it's state at the time of return.
      // This works around the bug #662 which saw the parser state reset in the
      // middle of parsing escape sequence in two chunks. For some reason the
      // state of the parser resets to 0 after exiting parser.parse. This change
      // just sets the state back based on the correct return statement.

      this._inputHandler.parse(data);

      this.updateRange(this.buffer.y);
      this.refresh(this._refreshStart, this._refreshEnd);
    }
    if (this.writeBuffer.length > 0) {
      // Allow renderer to catch up before processing the next batch
      setTimeout(() => this._innerWrite(), 0);
    } else {
      this._writeInProgress = false;
    }
  }

  /**
   * Writes text to the terminal, followed by a break line character (\n).
   * @param data The text to write to the terminal.
   */
  public writeln(data: string): void {
    this.write(data + '\r\n');
  }

  /**
   * Attaches a custom key event handler which is run before keys are processed,
   * giving consumers of xterm.js ultimate control as to what keys should be
   * processed by the terminal and what keys should not.
   * @param customKeyEventHandler The custom KeyboardEvent handler to attach.
   * This is a function that takes a KeyboardEvent, allowing consumers to stop
   * propogation and/or prevent the default action. The function returns whether
   * the event should be processed by xterm.js.
   */
  public attachCustomKeyEventHandler(customKeyEventHandler: CustomKeyEventHandler): void {
    this._customKeyEventHandler = customKeyEventHandler;
  }

  /**
   * Registers a link matcher, allowing custom link patterns to be matched and
   * handled.
   * @param regex The regular expression to search for, specifically
   * this searches the textContent of the rows. You will want to use \s to match
   * a space ' ' character for example.
   * @param handler The callback when the link is called.
   * @param options Options for the link matcher.
   * @return The ID of the new matcher, this can be used to deregister.
   */
  public registerLinkMatcher(regex: RegExp, handler: LinkMatcherHandler, options?: ILinkMatcherOptions): number {
    const matcherId = this.linkifier.registerLinkMatcher(regex, handler, options);
    this.refresh(0, this.rows - 1);
    return matcherId;
  }

  /**
   * Deregisters a link matcher if it has been registered.
   * @param matcherId The link matcher's ID (returned after register)
   */
  public deregisterLinkMatcher(matcherId: number): void {
    if (this.linkifier.deregisterLinkMatcher(matcherId)) {
      this.refresh(0, this.rows - 1);
    }
  }

  public registerCharacterJoiner(handler: CharacterJoinerHandler): number {
    const joinerId = this.renderer.registerCharacterJoiner(handler);
    this.refresh(0, this.rows - 1);
    return joinerId;
  }

  public deregisterCharacterJoiner(joinerId: number): void {
    if (this.renderer.deregisterCharacterJoiner(joinerId)) {
      this.refresh(0, this.rows - 1);
    }
  }

  public get markers(): IMarker[] {
    return this.buffer.markers;
  }

  public addMarker(cursorYOffset: number): IMarker {
    // Disallow markers on the alt buffer
    if (this.buffer !== this.buffers.normal) {
      return;
    }

    return this.buffer.addMarker(this.buffer.ybase + this.buffer.y + cursorYOffset);
  }

  /**
   * Gets whether the terminal has an active selection.
   */
  public hasSelection(): boolean {
    return this.selectionManager ? this.selectionManager.hasSelection : false;
  }

  /**
   * Gets the terminal's current selection, this is useful for implementing copy
   * behavior outside of xterm.js.
   */
  public getSelection(): string {
    return this.selectionManager ? this.selectionManager.selectionText : '';
  }

  /**
   * Clears the current terminal selection.
   */
  public clearSelection(): void {
    if (this.selectionManager) {
      this.selectionManager.clearSelection();
    }
  }

  /**
   * Selects all text within the terminal.
   */
  public selectAll(): void {
    if (this.selectionManager) {
      this.selectionManager.selectAll();
    }
  }

  public selectLines(start: number, end: number): void {
    if (this.selectionManager) {
      this.selectionManager.selectLines(start, end);
    }
  }

  /**
   * Handle a keydown event
   * Key Resources:
   *   - https://developer.mozilla.org/en-US/docs/DOM/KeyboardEvent
   * @param ev The keydown event to be handled.
   */
  protected _keyDown(event: KeyboardEvent): boolean {
    if (this._customKeyEventHandler && this._customKeyEventHandler(event) === false) {
      return false;
    }

    if (!this._compositionHelper.keydown(event)) {
      if (this.buffer.ybase !== this.buffer.ydisp) {
        this.scrollToBottom();
      }
      return false;
    }

    const result = evaluateKeyboardEvent(event, this.applicationCursor, this.browser.isMac, this.options.macOptionIsMeta);

    this.updateCursorStyle(event);

    // if (result.key === C0.DC3) { // XOFF
    //   this._writeStopped = true;
    // } else if (result.key === C0.DC1) { // XON
    //   this._writeStopped = false;
    // }

    if (result.type === KeyboardResultType.PAGE_DOWN || result.type === KeyboardResultType.PAGE_UP) {
      const scrollCount = this.rows - 1;
      this.scrollLines(result.type === KeyboardResultType.PAGE_UP ? -scrollCount : scrollCount);
      return this.cancel(event, true);
    }

    if (result.type === KeyboardResultType.SELECT_ALL) {
      this.selectAll();
    }

    if (this._isThirdLevelShift(this.browser, event)) {
      return true;
    }

    if (result.cancel) {
      // The event is canceled at the end already, is this necessary?
      this.cancel(event, true);
    }

    if (!result.key) {
      return true;
    }

    this.emit('keydown', event);
    this.emit('key', result.key, event);
    this.showCursor();
    this.handler(result.key);

    return this.cancel(event, true);
  }

  private _isThirdLevelShift(browser: IBrowser, ev: IKeyboardEvent): boolean {
    const thirdLevelKey =
        (browser.isMac && !this.options.macOptionIsMeta && ev.altKey && !ev.ctrlKey && !ev.metaKey) ||
        (browser.isMSWindows && ev.altKey && ev.ctrlKey && !ev.metaKey);

    if (ev.type === 'keypress') {
      return thirdLevelKey;
    }

    // Don't invoke for arrows, pageDown, home, backspace, etc. (on non-keypress events)
    return thirdLevelKey && (!ev.keyCode || ev.keyCode > 47);
  }

  /**
   * Set the G level of the terminal
   * @param g
   */
  public setgLevel(g: number): void {
    this.glevel = g;
    this.charset = this.charsets[g];
  }

  /**
   * Set the charset for the given G level of the terminal
   * @param g
   * @param charset
   */
  public setgCharset(g: number, charset: ICharset): void {
    this.charsets[g] = charset;
    if (this.glevel === g) {
      this.charset = charset;
    }
  }

  protected _keyUp(ev: KeyboardEvent): void {
    this.updateCursorStyle(ev);
  }

  /**
   * Handle a keypress event.
   * Key Resources:
   *   - https://developer.mozilla.org/en-US/docs/DOM/KeyboardEvent
   * @param ev The keypress event to be handled.
   */
  protected _keyPress(ev: KeyboardEvent): boolean {
    let key;

    if (this._customKeyEventHandler && this._customKeyEventHandler(ev) === false) {
      return false;
    }

    this.cancel(ev);

    if (ev.charCode) {
      key = ev.charCode;
    } else if (ev.which == null) {
      key = ev.keyCode;
    } else if (ev.which !== 0 && ev.charCode !== 0) {
      key = ev.which;
    } else {
      return false;
    }

    if (!key || (
      (ev.altKey || ev.ctrlKey || ev.metaKey) && !this._isThirdLevelShift(this.browser, ev)
    )) {
      return false;
    }

    key = String.fromCharCode(key);

    this.emit('keypress', key, ev);
    this.emit('key', key, ev);
    this.showCursor();
    this.handler(key);

    return true;
  }

  /**
<<<<<<< HEAD
=======
   * Send data for handling to the terminal
   */
  public send(data: string): void {
    if (!this._sendDataQueue) {
      setTimeout(() => {
        this.handler(this._sendDataQueue);
        this._sendDataQueue = '';
      }, 1);
    }

    this._sendDataQueue += data;
  }

  /**
>>>>>>> 1a03b703
   * Ring the bell.
   * Note: We could do sweet things with webaudio here
   */
  public bell(): void {
    this.emit('bell');
    if (this._soundBell()) {
      this.soundManager.playBellSound();
    }

    if (this._visualBell()) {
      this.element.classList.add('visual-bell-active');
      clearTimeout(this._visualBellTimer);
      this._visualBellTimer = window.setTimeout(() => {
        this.element.classList.remove('visual-bell-active');
      }, 200);
    }
  }

  /**
   * Log the current state to the console.
   */
  public log(text: string, data?: any): void {
    if (!this.options.debug) return;
    if (!this._context.console || !this._context.console.log) return;
    this._context.console.log(text, data);
  }

  /**
   * Log the current state as error to the console.
   */
  public error(text: string, data?: any): void {
    if (!this.options.debug) return;
    if (!this._context.console || !this._context.console.error) return;
    this._context.console.error(text, data);
  }

  /**
   * Resizes the terminal.
   *
   * @param x The number of columns to resize to.
   * @param y The number of rows to resize to.
   */
  public resize(x: number, y: number): void {
    if (isNaN(x) || isNaN(y)) {
      return;
    }

    if (x === this.cols && y === this.rows) {
      // Check if we still need to measure the char size (fixes #785).
      if (this.charMeasure && (!this.charMeasure.width || !this.charMeasure.height)) {
        this.charMeasure.measure(this.options);
      }
      return;
    }

    if (x < 1) x = 1;
    if (y < 1) y = 1;

    this.buffers.resize(x, y);

    this.cols = x;
    this.rows = y;
    this.buffers.setupTabStops(this.cols);

    if (this.charMeasure) {
      this.charMeasure.measure(this.options);
    }

    this.refresh(0, this.rows - 1);
    this.emit('resize', {cols: x, rows: y});
  }

  /**
   * Updates the range of rows to refresh
   * @param y The number of rows to refresh next.
   */
  public updateRange(y: number): void {
    if (y < this._refreshStart) this._refreshStart = y;
    if (y > this._refreshEnd) this._refreshEnd = y;
    // if (y > this.refreshEnd) {
    //   this.refreshEnd = y;
    //   if (y > this.rows - 1) {
    //     this.refreshEnd = this.rows - 1;
    //   }
    // }
  }

  /**
   * Set the range of refreshing to the maximum value
   */
  public maxRange(): void {
    this._refreshStart = 0;
    this._refreshEnd = this.rows - 1;
  }

  /**
   * Erase in the identified line everything from "x" to the end of the line (right).
   * @param x The column from which to start erasing to the end of the line.
   * @param y The line in which to operate.
   */
  public eraseRight(x: number, y: number): void {
    const line = this.buffer.lines.get(this.buffer.ybase + y);
    if (!line) {
      return;
    }
    const ch: CharData = [this.eraseAttr(), NULL_CELL_CHAR, NULL_CELL_WIDTH, NULL_CELL_CODE]; // xterm
    for (; x < this.cols; x++) {
      line[x] = ch;
    }
    this.updateRange(y);
  }

  /**
   * Erase in the identified line everything from "x" to the start of the line (left).
   * @param x The column from which to start erasing to the start of the line.
   * @param y The line in which to operate.
   */
  public eraseLeft(x: number, y: number): void {
    const line = this.buffer.lines.get(this.buffer.ybase + y);
    if (!line) {
      return;
    }
    const ch: CharData = [this.eraseAttr(), NULL_CELL_CHAR, NULL_CELL_WIDTH, NULL_CELL_CODE]; // xterm
    x++;
    while (x--) {
      line[x] = ch;
    }
    this.updateRange(y);
  }

  /**
   * Clear the entire buffer, making the prompt line the new first line.
   */
  public clear(): void {
    if (this.buffer.ybase === 0 && this.buffer.y === 0) {
      // Don't clear if it's already clear
      return;
    }
    this.buffer.lines.set(0, this.buffer.lines.get(this.buffer.ybase + this.buffer.y));
    this.buffer.lines.length = 1;
    this.buffer.ydisp = 0;
    this.buffer.ybase = 0;
    this.buffer.y = 0;
    for (let i = 1; i < this.rows; i++) {
      this.buffer.lines.push(this.blankLine());
    }
    this.refresh(0, this.rows - 1);
    this.emit('scroll', this.buffer.ydisp);
  }

  /**
   * Erase all content in the given line
   * @param y The line to erase all of its contents.
   */
  public eraseLine(y: number): void {
    this.eraseRight(0, y);
  }

  /**
   * Return the data array of a blank line
   * @param cur First bunch of data for each "blank" character.
   * @param isWrapped Whether the new line is wrapped from the previous line.
   * @param cols The number of columns in the terminal, if this is not
   * set, the terminal's current column count would be used.
   */
  public blankLine(cur?: boolean, isWrapped?: boolean, cols?: number): LineData {
    const attr = cur ? this.eraseAttr() : DEFAULT_ATTR;

    const ch: CharData = [attr, NULL_CELL_CHAR, NULL_CELL_WIDTH, NULL_CELL_CODE]; // width defaults to 1 halfwidth character
    const line: LineData = [];

    // TODO: It is not ideal that this is a property on an array, a buffer line
    // class should be added that will hold this data and other useful functions.
    if (isWrapped) {
      (<any>line).isWrapped = isWrapped;
    }

    cols = cols || this.cols;
    for (let i = 0; i < cols; i++) {
      line[i] = ch;
    }

    return line;
  }

  /**
   * If cur return the back color xterm feature attribute. Else return default attribute.
   * @param cur
   */
  public ch(cur?: boolean): CharData {
    if (cur) {
      return [this.eraseAttr(), NULL_CELL_CHAR, NULL_CELL_WIDTH, NULL_CELL_CODE];
    }
    return [DEFAULT_ATTR, NULL_CELL_CHAR, NULL_CELL_WIDTH, NULL_CELL_CODE];
  }

  /**
   * Evaluate if the current terminal is the given argument.
   * @param term The terminal name to evaluate
   */
  public is(term: string): boolean {
    return (this.options.termName + '').indexOf(term) === 0;
  }

  /**
   * Emit the 'data' event and populate the given data.
   * @param data The data to populate in the event.
   */
  public handler(data: string): void {
    // Prevents all events to pty process if stdin is disabled
    if (this.options.disableStdin) {
      return;
    }

    // Clear the selection if the selection manager is available and has an active selection
    if (this.selectionManager && this.selectionManager.hasSelection) {
      this.selectionManager.clearSelection();
    }

    // Input is being sent to the terminal, the terminal should focus the prompt.
    if (this.buffer.ybase !== this.buffer.ydisp) {
      this.scrollToBottom();
    }
    this.emit('data', data);
  }

  /**
   * Emit the 'title' event and populate the given title.
   * @param title The title to populate in the event.
   */
  public handleTitle(title: string): void {
    /**
     * This event is emitted when the title of the terminal is changed
     * from inside the terminal. The parameter is the new title.
     *
     * @event title
     */
    this.emit('title', title);
  }

  /**
   * ESC
   */

  /**
   * ESC D Index (IND is 0x84).
   */
  public index(): void {
    this.buffer.y++;
    if (this.buffer.y > this.buffer.scrollBottom) {
      this.buffer.y--;
      this.scroll();
    }
    // If the end of the line is hit, prevent this action from wrapping around to the next line.
    if (this.buffer.x >= this.cols) {
      this.buffer.x--;
    }
  }

  /**
   * ESC M Reverse Index (RI is 0x8d).
   *
   * Move the cursor up one row, inserting a new blank line if necessary.
   */
  public reverseIndex(): void {
    if (this.buffer.y === this.buffer.scrollTop) {
      // possibly move the code below to term.reverseScroll();
      // test: echo -ne '\e[1;1H\e[44m\eM\e[0m'
      // blankLine(true) is xterm/linux behavior
      const scrollRegionHeight = this.buffer.scrollBottom - this.buffer.scrollTop;
      this.buffer.lines.shiftElements(this.buffer.y + this.buffer.ybase, scrollRegionHeight, 1);
      this.buffer.lines.set(this.buffer.y + this.buffer.ybase, this.blankLine(true));
      this.updateRange(this.buffer.scrollTop);
      this.updateRange(this.buffer.scrollBottom);
    } else {
      this.buffer.y--;
    }
  }

  /**
   * ESC c Full Reset (RIS).
   */
  public reset(): void {
    this.options.rows = this.rows;
    this.options.cols = this.cols;
    const customKeyEventHandler = this._customKeyEventHandler;
    const inputHandler = this._inputHandler;
    const cursorState = this.cursorState;
    this._setup();
    this._customKeyEventHandler = customKeyEventHandler;
    this._inputHandler = inputHandler;
    this.cursorState = cursorState;
    this.refresh(0, this.rows - 1);
    if (this.viewport) {
      this.viewport.syncScrollArea();
    }
  }


  /**
   * ESC H Tab Set (HTS is 0x88).
   */
  public tabSet(): void {
    this.buffer.tabs[this.buffer.x] = true;
  }

  // TODO: Remove cancel function and cancelEvents option
  public cancel(ev: Event, force?: boolean): boolean {
    if (!this.options.cancelEvents && !force) {
      return;
    }
    ev.preventDefault();
    ev.stopPropagation();
    return false;
  }

  // TODO: Remove when true color is implemented
  public matchColor(r1: number, g1: number, b1: number): number {
    const hash = (r1 << 16) | (g1 << 8) | b1;

    if (matchColorCache[hash] != null) {
      return matchColorCache[hash];
    }

    let ldiff = Infinity;
    let li = -1;
    let i = 0;
    let c: number;
    let r2: number;
    let g2: number;
    let b2: number;
    let diff: number;

    for (; i < DEFAULT_ANSI_COLORS.length; i++) {
      c = DEFAULT_ANSI_COLORS[i].rgba;
      r2 = c >>> 24;
      g2 = c >>> 16 & 0xFF;
      b2 = c >>> 8 & 0xFF;
      // assume that alpha is 0xFF

      diff = matchColorDistance(r1, g1, b1, r2, g2, b2);

      if (diff === 0) {
        li = i;
        break;
      }

      if (diff < ldiff) {
        ldiff = diff;
        li = i;
      }
    }

    return matchColorCache[hash] = li;
  }

  private _visualBell(): boolean {
    return false;
    // return this.options.bellStyle === 'visual' ||
    //     this.options.bellStyle === 'both';
  }

  private _soundBell(): boolean {
    return this.options.bellStyle === 'sound';
    // return this.options.bellStyle === 'sound' ||
    //     this.options.bellStyle === 'both';
  }
}

/**
 * Helpers
 */

function wasModifierKeyOnlyEvent(ev: KeyboardEvent): boolean {
  return ev.keyCode === 16 || // Shift
    ev.keyCode === 17 || // Ctrl
    ev.keyCode === 18; // Alt
}

/**
 * TODO:
 * The below color-related code can be removed when true color is implemented.
 * It's only purpose is to match true color requests with the closest matching
 * ANSI color code.
 */

const matchColorCache: {[colorRGBHash: number]: number} = {};

// http://stackoverflow.com/questions/1633828
function matchColorDistance(r1: number, g1: number, b1: number, r2: number, g2: number, b2: number): number {
  return Math.pow(30 * (r1 - r2), 2)
    + Math.pow(59 * (g1 - g2), 2)
    + Math.pow(11 * (b1 - b2), 2);
}<|MERGE_RESOLUTION|>--- conflicted
+++ resolved
@@ -1612,23 +1612,6 @@
   }
 
   /**
-<<<<<<< HEAD
-=======
-   * Send data for handling to the terminal
-   */
-  public send(data: string): void {
-    if (!this._sendDataQueue) {
-      setTimeout(() => {
-        this.handler(this._sendDataQueue);
-        this._sendDataQueue = '';
-      }, 1);
-    }
-
-    this._sendDataQueue += data;
-  }
-
-  /**
->>>>>>> 1a03b703
    * Ring the bell.
    * Note: We could do sweet things with webaudio here
    */
