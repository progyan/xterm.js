/**
 * Copyright (c) 2022 The xterm.js authors. All rights reserved.
 * @license MIT
 */

import { IDecorationService, IRenderService } from 'browser/services/Services';
import { EventEmitter, IEvent } from 'common/EventEmitter';
import { Disposable } from 'common/Lifecycle';
import { IBufferService, IInstantiationService } from 'common/services/Services';
import { IDecorationOptions, IDecoration, IMarker } from 'xterm';

export class DecorationService extends Disposable implements IDecorationService {

<<<<<<< HEAD
  private _decorations: Decoration[] = [];
  private _screenElement: HTMLElement | undefined;
=======
  private readonly _decorations: Decoration[] = [];
>>>>>>> a9b496f0

  constructor(
    @IBufferService private readonly _bufferService: IBufferService,
    @IRenderService private readonly _renderService: IRenderService,
    @IInstantiationService private readonly _instantiationService: IInstantiationService
  ) {
    super();
    this.register(this._renderService.onRenderedBufferChange(() => this.refresh()));
  }

  public attachToDom(screenElement: HTMLElement): void {
    this._screenElement = screenElement;
  }

  public registerDecoration(decorationOptions: IDecorationOptions): IDecoration | undefined {
    if (decorationOptions.marker.isDisposed || !this._screenElement) {
      return undefined;
    }
    const decoration = this._instantiationService.createInstance(Decoration, decorationOptions, this._screenElement);
    this._decorations.push(decoration);
    decoration.onDispose(() => this._decorations.splice(this._decorations.indexOf(decoration), 1));
    return decoration;
  }

  public refresh(): void {
    for (const decoration of this._decorations) {
      if (!decoration.element) {
        continue;
      }
      const line = decoration.marker.line - this._bufferService.buffers.active.ydisp;
      if (line < 0 || line > this._bufferService.rows) {
        // outside of viewport
        decoration.element.style.display = 'none';
      } else {
        decoration.element.style.top = `${line * this._renderService.dimensions.scaledCellHeight}px`;
        decoration.element.style.display = 'block';
      }
    }
  }

  public dispose(): void {
    for (const decoration of this._decorations) {
      decoration.dispose();
    }
  }
}

class Decoration extends Disposable implements IDecoration {
<<<<<<< HEAD
  public readonly id: number = Decoration._nextId++;
  private static _nextId: number = 1;

  private _marker: IMarker;
  private _element: HTMLElement | undefined;
=======
  private static _nextId = 1;
  private readonly _marker: IMarker;
  private _element: HTMLElement | undefined;
  private readonly _id: number = Decoration._nextId++;
>>>>>>> a9b496f0
  public isDisposed: boolean = false;

  public get element(): HTMLElement | undefined { return this._element; }
  public get marker(): IMarker { return this._marker; }

  private _onDispose = new EventEmitter<void>();
  public get onDispose(): IEvent<void> { return this._onDispose.event; }

  private _onRender = new EventEmitter<HTMLElement>();
  public get onRender(): IEvent<HTMLElement> { return this._onRender.event; }

  constructor(
    private readonly _decorationOptions: IDecorationOptions,
    private readonly _screenElement: HTMLElement,
    @IBufferService private readonly _bufferService: IBufferService,
    @IRenderService private readonly _renderService: IRenderService
  ) {
    super();
    this._marker = _decorationOptions.marker;
    if (this._marker.line - this._bufferService.buffers.active.ydisp >= 0 && this._marker.line - this._bufferService.buffers.active.ydisp < this._bufferService.rows) {
      this._render();
    }
    this.register({
      dispose: () => {
        if (this.isDisposed || !this.element) {
          return;
        }
        this._screenElement.removeChild(this.element);
        this.isDisposed = true;
        this._marker.dispose();
        // Emit before super.dispose such that dispose listeners get a change to react
        this._onDispose.fire();
        super.dispose();
      }
    });
  }

  private _createElement(): void {
    this._element = document.createElement('div');
    this._element.classList.add('xterm-decoration');
    this._resolveDimensions();
    this._element.style.width = `${this._decorationOptions.width}px`;
    this._element.style.height = `${this._decorationOptions.height}px`;
    this._element.style.top = `${(this.marker.line - this._bufferService.buffers.active.ydisp) * this._renderService.dimensions.scaledCellHeight}px`;
    if (this._decorationOptions.x && this._decorationOptions.x < 0) {
      throw new Error(`Decoration options x value cannot be negative, but was ${this._decorationOptions.x}.`);
    }

    if (this._decorationOptions.anchor === 'right') {
      this._element.style.right = this._decorationOptions.x ? `${this._decorationOptions.x * this._renderService.dimensions.scaledCellWidth}px` : '';
    } else {
      this._element.style.left = this._decorationOptions.x ? `${this._decorationOptions.x * this._renderService.dimensions.scaledCellWidth}px` : '';
    }
  }

  private _resolveDimensions(): void {
    this._decorationOptions.width = this._decorationOptions.width ? this._decorationOptions.width * this._renderService.dimensions.scaledCellWidth : this._renderService.dimensions.scaledCellWidth;
    this._decorationOptions.height = this._decorationOptions.height ? this._decorationOptions.height * this._renderService.dimensions.scaledCellHeight : this._renderService.dimensions.scaledCellHeight;
  }

  private _render(): void {
    if (!this._element) {
      this._createElement();
    }
    if (this._screenElement && this._element) {
      this._screenElement.append(this._element);
      this._onRender.fire(this._element);
    }
  }
}<|MERGE_RESOLUTION|>--- conflicted
+++ resolved
@@ -11,12 +11,8 @@
 
 export class DecorationService extends Disposable implements IDecorationService {
 
-<<<<<<< HEAD
-  private _decorations: Decoration[] = [];
+  private readonly _decorations: Decoration[] = [];
   private _screenElement: HTMLElement | undefined;
-=======
-  private readonly _decorations: Decoration[] = [];
->>>>>>> a9b496f0
 
   constructor(
     @IBufferService private readonly _bufferService: IBufferService,
@@ -65,18 +61,10 @@
 }
 
 class Decoration extends Disposable implements IDecoration {
-<<<<<<< HEAD
-  public readonly id: number = Decoration._nextId++;
-  private static _nextId: number = 1;
-
-  private _marker: IMarker;
-  private _element: HTMLElement | undefined;
-=======
   private static _nextId = 1;
   private readonly _marker: IMarker;
   private _element: HTMLElement | undefined;
   private readonly _id: number = Decoration._nextId++;
->>>>>>> a9b496f0
   public isDisposed: boolean = false;
 
   public get element(): HTMLElement | undefined { return this._element; }
