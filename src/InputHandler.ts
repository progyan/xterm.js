/**
 * Copyright (c) 2014 The xterm.js authors. All rights reserved.
 * Copyright (c) 2012-2013, Christopher Jeffrey (MIT License)
 * @license MIT
 */

import { IInputHandler, IInputHandlingTerminal } from './Types';
import { C0, C1 } from 'common/data/EscapeSequences';
import { CHARSETS, DEFAULT_CHARSET } from 'common/data/Charsets';
import { wcwidth } from 'common/CharWidth';
import { EscapeSequenceParser } from 'common/parser/EscapeSequenceParser';
import { Disposable } from 'common/Lifecycle';
import { concat } from 'common/TypedArrayUtils';
import { StringToUtf32, stringFromCodePoint, utf32ToString, Utf8ToUtf32 } from 'common/input/TextDecoder';
import { DEFAULT_ATTR_DATA } from 'common/buffer/BufferLine';
import { EventEmitter, IEvent } from 'common/EventEmitter';
import { IParsingState, IDcsHandler, IEscapeSequenceParser, IParams, IFunctionIdentifier } from 'common/parser/Types';
import { NULL_CELL_CODE, NULL_CELL_WIDTH, Attributes, FgFlags, BgFlags, Content } from 'common/buffer/Constants';
import { CellData } from 'common/buffer/CellData';
import { AttributeData } from 'common/buffer/AttributeData';
import { IAttributeData, IDisposable } from 'common/Types';
<<<<<<< HEAD
import { ICoreService, IBufferService, IOptionsService, ILogService, IDirtyRowService, ICoreMouseService } from 'common/services/Services';
=======
import { ICoreService, IBufferService, IOptionsService, ILogService, IDirtyRowService } from 'common/services/Services';
import { ISelectionService } from 'browser/services/Services';
import { OscHandler } from 'common/parser/OscParser';
import { DcsHandler } from 'common/parser/DcsParser';
>>>>>>> 5a9e6fe9

/**
 * Map collect to glevel. Used in `selectCharset`.
 */
const GLEVEL: {[key: string]: number} = {'(': 0, ')': 1, '*': 2, '+': 3, '-': 1, '.': 2};


/**
 * DCS subparser implementations
 */

/**
 * DCS $ q Pt ST
 *   DECRQSS (https://vt100.net/docs/vt510-rm/DECRQSS.html)
 *   Request Status String (DECRQSS), VT420 and up.
 *   Response: DECRPSS (https://vt100.net/docs/vt510-rm/DECRPSS.html)
 */
class DECRQSS implements IDcsHandler {
  private _data: Uint32Array = new Uint32Array(0);

  constructor(
    private _bufferService: IBufferService,
    private _coreService: ICoreService,
    private _logService: ILogService,
    private _optionsService: IOptionsService
  ) { }

  hook(params: IParams): void {
    this._data = new Uint32Array(0);
  }

  put(data: Uint32Array, start: number, end: number): void {
    this._data = concat(this._data, data.subarray(start, end));
  }

  unhook(success: boolean): void {
    if (!success) {
      this._data = new Uint32Array(0);
      return;
    }
    const data = utf32ToString(this._data);
    this._data = new Uint32Array(0);
    switch (data) {
      // valid: DCS 1 $ r Pt ST (xterm)
      case '"q': // DECSCA
        return this._coreService.triggerDataEvent(`${C0.ESC}P1$r0"q${C0.ESC}\\`);
      case '"p': // DECSCL
        return this._coreService.triggerDataEvent(`${C0.ESC}P1$r61"p${C0.ESC}\\`);
      case 'r': // DECSTBM
        const pt = '' + (this._bufferService.buffer.scrollTop + 1) +
                ';' + (this._bufferService.buffer.scrollBottom + 1) + 'r';
        return this._coreService.triggerDataEvent(`${C0.ESC}P1$r${pt}${C0.ESC}\\`);
      case 'm': // SGR
        // TODO: report real settings instead of 0m
        return this._coreService.triggerDataEvent(`${C0.ESC}P1$r0m${C0.ESC}\\`);
      case ' q': // DECSCUSR
        const STYLES: {[key: string]: number} = {'block': 2, 'underline': 4, 'bar': 6};
        let style = STYLES[this._optionsService.options.cursorStyle];
        style -= this._optionsService.options.cursorBlink ? 1 : 0;
        return this._coreService.triggerDataEvent(`${C0.ESC}P1$r${style} q${C0.ESC}\\`);
      default:
        // invalid: DCS 0 $ r Pt ST (xterm)
        this._logService.debug('Unknown DCS $q %s', data);
        this._coreService.triggerDataEvent(`${C0.ESC}P0$r${C0.ESC}\\`);
    }
  }
}

/**
 * DCS Ps; Ps| Pt ST
 *   DECUDK (https://vt100.net/docs/vt510-rm/DECUDK.html)
 *   not supported
 */

/**
 * DCS + q Pt ST (xterm)
 *   Request Terminfo String
 *   not implemented
 */

/**
 * DCS + p Pt ST (xterm)
 *   Set Terminfo Data
 *   not supported
 */



/**
 * The terminal's standard implementation of IInputHandler, this handles all
 * input from the Parser.
 *
 * Refer to http://invisible-island.net/xterm/ctlseqs/ctlseqs.html to understand
 * each function's header comment.
 */
export class InputHandler extends Disposable implements IInputHandler {
  private _parseBuffer: Uint32Array = new Uint32Array(4096);
  private _stringDecoder: StringToUtf32 = new StringToUtf32();
  private _utf8Decoder: Utf8ToUtf32 = new Utf8ToUtf32();
  private _workCell: CellData = new CellData();

  private _onCursorMove = new EventEmitter<void>();
  public get onCursorMove(): IEvent<void> { return this._onCursorMove.event; }
  private _onLineFeed = new EventEmitter<void>();
  public get onLineFeed(): IEvent<void> { return this._onLineFeed.event; }
  private _onScroll = new EventEmitter<number>();
  public get onScroll(): IEvent<number> { return this._onScroll.event; }

  constructor(
    protected _terminal: IInputHandlingTerminal,
    private readonly _bufferService: IBufferService,
    private readonly _coreService: ICoreService,
    private readonly _dirtyRowService: IDirtyRowService,
    private readonly _logService: ILogService,
    private readonly _optionsService: IOptionsService,
    private readonly _coreMouseService: ICoreMouseService,
    private readonly _parser: IEscapeSequenceParser = new EscapeSequenceParser())
  {
    super();

    this.register(this._parser);

    /**
     * custom fallback handlers
     */
    this._parser.setCsiHandlerFallback((ident, params) => {
      this._logService.debug('Unknown CSI code: ', { identifier: this._parser.identToString(ident), params: params.toArray() });
    });
    this._parser.setEscHandlerFallback(ident => {
      this._logService.debug('Unknown ESC code: ', { identifier: this._parser.identToString(ident) });
    });
    this._parser.setExecuteHandlerFallback(code => {
      this._logService.debug('Unknown EXECUTE code: ', { code });
    });
    this._parser.setOscHandlerFallback((identifier, action, data) => {
      this._logService.debug('Unknown OSC code: ', { identifier, action, data });
    });
    this._parser.setDcsHandlerFallback((ident, action, payload) => {
      if (action === 'HOOK') {
        payload = payload.toArray();
      }
      this._logService.debug('Unknown DCS code: ', { identifier: this._parser.identToString(ident), action, payload });
    });

    /**
     * print handler
     */
    this._parser.setPrintHandler((data, start, end) => this.print(data, start, end));

    /**
     * CSI handler
     */
    this._parser.setCsiHandler({final: '@'}, params => this.insertChars(params));
    this._parser.setCsiHandler({final: 'A'}, params => this.cursorUp(params));
    this._parser.setCsiHandler({final: 'B'}, params => this.cursorDown(params));
    this._parser.setCsiHandler({final: 'C'}, params => this.cursorForward(params));
    this._parser.setCsiHandler({final: 'D'}, params => this.cursorBackward(params));
    this._parser.setCsiHandler({final: 'E'}, params => this.cursorNextLine(params));
    this._parser.setCsiHandler({final: 'F'}, params => this.cursorPrecedingLine(params));
    this._parser.setCsiHandler({final: 'G'}, params => this.cursorCharAbsolute(params));
    this._parser.setCsiHandler({final: 'H'}, params => this.cursorPosition(params));
    this._parser.setCsiHandler({final: 'I'}, params => this.cursorForwardTab(params));
    this._parser.setCsiHandler({final: 'J'}, params => this.eraseInDisplay(params));
    this._parser.setCsiHandler({prefix: '?', final: 'J'}, params => this.eraseInDisplay(params));
    this._parser.setCsiHandler({final: 'K'}, params => this.eraseInLine(params));
    this._parser.setCsiHandler({prefix: '?', final: 'K'}, params => this.eraseInLine(params));
    this._parser.setCsiHandler({final: 'L'}, params => this.insertLines(params));
    this._parser.setCsiHandler({final: 'M'}, params => this.deleteLines(params));
    this._parser.setCsiHandler({final: 'P'}, params => this.deleteChars(params));
    this._parser.setCsiHandler({final: 'S'}, params => this.scrollUp(params));
    this._parser.setCsiHandler({final: 'T'}, params => this.scrollDown(params));
    this._parser.setCsiHandler({final: 'X'}, params => this.eraseChars(params));
    this._parser.setCsiHandler({final: 'Z'}, params => this.cursorBackwardTab(params));
    this._parser.setCsiHandler({final: '`'}, params => this.charPosAbsolute(params));
    this._parser.setCsiHandler({final: 'a'}, params => this.hPositionRelative(params));
    this._parser.setCsiHandler({final: 'b'}, params => this.repeatPrecedingCharacter(params));
    this._parser.setCsiHandler({final: 'c'}, params => this.sendDeviceAttributesPrimary(params));
    this._parser.setCsiHandler({prefix: '>', final: 'c'}, params => this.sendDeviceAttributesSecondary(params));
    this._parser.setCsiHandler({final: 'd'}, params => this.linePosAbsolute(params));
    this._parser.setCsiHandler({final: 'e'}, params => this.vPositionRelative(params));
    this._parser.setCsiHandler({final: 'f'}, params => this.hVPosition(params));
    this._parser.setCsiHandler({final: 'g'}, params => this.tabClear(params));
    this._parser.setCsiHandler({final: 'h'}, params => this.setMode(params));
    this._parser.setCsiHandler({prefix: '?', final: 'h'}, params => this.setModePrivate(params));
    this._parser.setCsiHandler({final: 'l'}, params => this.resetMode(params));
    this._parser.setCsiHandler({prefix: '?', final: 'l'}, params => this.resetModePrivate(params));
    this._parser.setCsiHandler({final: 'm'}, params => this.charAttributes(params));
    this._parser.setCsiHandler({final: 'n'}, params => this.deviceStatus(params));
    this._parser.setCsiHandler({prefix: '?', final: 'n'}, params => this.deviceStatusPrivate(params));
    this._parser.setCsiHandler({intermediates: '!', final: 'p'}, params => this.softReset(params));
    this._parser.setCsiHandler({intermediates: ' ', final: 'q'}, params => this.setCursorStyle(params));
    this._parser.setCsiHandler({final: 'r'}, params => this.setScrollRegion(params));
    this._parser.setCsiHandler({final: 's'}, params => this.saveCursor(params));
    this._parser.setCsiHandler({final: 'u'}, params => this.restoreCursor(params));

    /**
     * execute handler
     */
    this._parser.setExecuteHandler(C0.BEL, () => this.bell());
    this._parser.setExecuteHandler(C0.LF, () => this.lineFeed());
    this._parser.setExecuteHandler(C0.VT, () => this.lineFeed());
    this._parser.setExecuteHandler(C0.FF, () => this.lineFeed());
    this._parser.setExecuteHandler(C0.CR, () => this.carriageReturn());
    this._parser.setExecuteHandler(C0.BS, () => this.backspace());
    this._parser.setExecuteHandler(C0.HT, () => this.tab());
    this._parser.setExecuteHandler(C0.SO, () => this.shiftOut());
    this._parser.setExecuteHandler(C0.SI, () => this.shiftIn());
    // FIXME:   What do to with missing? Old code just added those to print.

    this._parser.setExecuteHandler(C1.IND, () => this.index());
    this._parser.setExecuteHandler(C1.NEL, () => this.nextLine());
    this._parser.setExecuteHandler(C1.HTS, () => this.tabSet());

    /**
     * OSC handler
     */
    //   0 - icon name + title
    this._parser.setOscHandler(0, new OscHandler((data: string) => this.setTitle(data)));
    //   1 - icon name
    //   2 - title
    this._parser.setOscHandler(2, new OscHandler((data: string) => this.setTitle(data)));
    //   3 - set property X in the form "prop=value"
    //   4 - Change Color Number
    //   5 - Change Special Color Number
    //   6 - Enable/disable Special Color Number c
    //   7 - current directory? (not in xterm spec, see https://gitlab.com/gnachman/iterm2/issues/3939)
    //  10 - Change VT100 text foreground color to Pt.
    //  11 - Change VT100 text background color to Pt.
    //  12 - Change text cursor color to Pt.
    //  13 - Change mouse foreground color to Pt.
    //  14 - Change mouse background color to Pt.
    //  15 - Change Tektronix foreground color to Pt.
    //  16 - Change Tektronix background color to Pt.
    //  17 - Change highlight background color to Pt.
    //  18 - Change Tektronix cursor color to Pt.
    //  19 - Change highlight foreground color to Pt.
    //  46 - Change Log File to Pt.
    //  50 - Set Font to Pt.
    //  51 - reserved for Emacs shell.
    //  52 - Manipulate Selection Data.
    // 104 ; c - Reset Color Number c.
    // 105 ; c - Reset Special Color Number c.
    // 106 ; c; f - Enable/disable Special Color Number c.
    // 110 - Reset VT100 text foreground color.
    // 111 - Reset VT100 text background color.
    // 112 - Reset text cursor color.
    // 113 - Reset mouse foreground color.
    // 114 - Reset mouse background color.
    // 115 - Reset Tektronix foreground color.
    // 116 - Reset Tektronix background color.
    // 117 - Reset highlight color.
    // 118 - Reset Tektronix cursor color.
    // 119 - Reset highlight foreground color.

    /**
     * ESC handlers
     */
    this._parser.setEscHandler({final: '7'}, () => this.saveCursor());
    this._parser.setEscHandler({final: '8'}, () => this.restoreCursor());
    this._parser.setEscHandler({final: 'D'}, () => this.index());
    this._parser.setEscHandler({final: 'E'}, () => this.nextLine());
    this._parser.setEscHandler({final: 'H'}, () => this.tabSet());
    this._parser.setEscHandler({final: 'M'}, () => this.reverseIndex());
    this._parser.setEscHandler({final: '='}, () => this.keypadApplicationMode());
    this._parser.setEscHandler({final: '>'}, () => this.keypadNumericMode());
    this._parser.setEscHandler({final: 'c'}, () => this.reset());
    this._parser.setEscHandler({final: 'n'}, () => this.setgLevel(2));
    this._parser.setEscHandler({final: 'o'}, () => this.setgLevel(3));
    this._parser.setEscHandler({final: '|'}, () => this.setgLevel(3));
    this._parser.setEscHandler({final: '}'}, () => this.setgLevel(2));
    this._parser.setEscHandler({final: '~'}, () => this.setgLevel(1));
    this._parser.setEscHandler({intermediates: '%', final: '@'}, () => this.selectDefaultCharset());
    this._parser.setEscHandler({intermediates: '%', final: 'G'}, () => this.selectDefaultCharset());
    for (const flag in CHARSETS) {
      this._parser.setEscHandler({intermediates: '(', final: flag}, () => this.selectCharset('(' + flag));
      this._parser.setEscHandler({intermediates: ')', final: flag}, () => this.selectCharset(')' + flag));
      this._parser.setEscHandler({intermediates: '*', final: flag}, () => this.selectCharset('*' + flag));
      this._parser.setEscHandler({intermediates: '+', final: flag}, () => this.selectCharset('+' + flag));
      this._parser.setEscHandler({intermediates: '-', final: flag}, () => this.selectCharset('-' + flag));
      this._parser.setEscHandler({intermediates: '.', final: flag}, () => this.selectCharset('.' + flag));
      this._parser.setEscHandler({intermediates: '/', final: flag}, () => this.selectCharset('/' + flag)); // TODO: supported?
    }
    this._parser.setEscHandler({intermediates: '#', final: '8'}, () => this.screenAlignmentPattern());

    /**
     * error handler
     */
    this._parser.setErrorHandler((state: IParsingState) => {
      this._logService.error('Parsing error: ', state);
      return state;
    });

    /**
     * DCS handler
     */
    this._parser.setDcsHandler({intermediates: '$', final: 'q'}, new DECRQSS(this._bufferService, this._coreService, this._logService, this._optionsService));
  }

  public dispose(): void {
    super.dispose();
  }

  public parse(data: string): void {
    let buffer = this._bufferService.buffer;
    const cursorStartX = buffer.x;
    const cursorStartY = buffer.y;

    this._logService.debug('parsing data', data);

    if (this._parseBuffer.length < data.length) {
      this._parseBuffer = new Uint32Array(data.length);
    }
    this._parser.parse(this._parseBuffer, this._stringDecoder.decode(data, this._parseBuffer));

    buffer = this._bufferService.buffer;
    if (buffer.x !== cursorStartX || buffer.y !== cursorStartY) {
      this._onCursorMove.fire();
    }
  }

  public parseUtf8(data: Uint8Array): void {
    let buffer = this._bufferService.buffer;
    const cursorStartX = buffer.x;
    const cursorStartY = buffer.y;

    this._logService.debug('parsing data', data);

    if (this._parseBuffer.length < data.length) {
      this._parseBuffer = new Uint32Array(data.length);
    }
    this._parser.parse(this._parseBuffer, this._utf8Decoder.decode(data, this._parseBuffer));

    buffer = this._bufferService.buffer;
    if (buffer.x !== cursorStartX || buffer.y !== cursorStartY) {
      this._onCursorMove.fire();
    }
  }

  public print(data: Uint32Array, start: number, end: number): void {
    let code: number;
    let chWidth: number;
    const buffer = this._bufferService.buffer;
    const charset = this._terminal.charset;
    const screenReaderMode = this._optionsService.options.screenReaderMode;
    const cols = this._bufferService.cols;
    const wraparoundMode = this._terminal.wraparoundMode;
    const insertMode = this._terminal.insertMode;
    const curAttr = this._terminal.curAttrData;
    let bufferRow = buffer.lines.get(buffer.y + buffer.ybase);

    this._dirtyRowService.markDirty(buffer.y);
    for (let pos = start; pos < end; ++pos) {
      code = data[pos];

      // calculate print space
      // expensive call, therefore we save width in line buffer
      chWidth = wcwidth(code);

      // get charset replacement character
      // charset is only defined for ASCII, therefore we only
      // search for an replacement char if code < 127
      if (code < 127 && charset) {
        const ch = charset[String.fromCharCode(code)];
        if (ch) {
          code = ch.charCodeAt(0);
        }
      }

      if (screenReaderMode) {
        this._terminal.onA11yCharEmitter.fire(stringFromCodePoint(code));
      }

      // insert combining char at last cursor position
      // FIXME: needs handling after cursor jumps
      // buffer.x should never be 0 for a combining char
      // since they always follow a cell consuming char
      // therefore we can test for buffer.x to avoid overflow left
      if (!chWidth && buffer.x) {
        if (!bufferRow.getWidth(buffer.x - 1)) {
          // found empty cell after fullwidth, need to go 2 cells back
          // it is save to step 2 cells back here
          // since an empty cell is only set by fullwidth chars
          bufferRow.addCodepointToCell(buffer.x - 2, code);
        } else {
          bufferRow.addCodepointToCell(buffer.x - 1, code);
        }
        continue;
      }

      // goto next line if ch would overflow
      // TODO: needs a global min terminal width of 2
      // FIXME: additionally ensure chWidth fits into a line
      //   -->  maybe forbid cols<xy at higher level as it would
      //        introduce a bad runtime penalty here
      if (buffer.x + chWidth - 1 >= cols) {
        // autowrap - DECAWM
        // automatically wraps to the beginning of the next line
        if (wraparoundMode) {
          buffer.x = 0;
          buffer.y++;
          if (buffer.y === buffer.scrollBottom + 1) {
            buffer.y--;
            this._terminal.scroll(true);
          } else {
            if (buffer.y >= this._bufferService.rows) {
              buffer.y = this._bufferService.rows - 1;
            }
            // The line already exists (eg. the initial viewport), mark it as a
            // wrapped line
            buffer.lines.get(buffer.y).isWrapped = true;
          }
          // row changed, get it again
          bufferRow = buffer.lines.get(buffer.y + buffer.ybase);
        } else {
          buffer.x = cols - 1;
          if (chWidth === 2) {
            // FIXME: check for xterm behavior
            // What to do here? We got a wide char that does not fit into last cell
            continue;
          }
        }
      }

      // insert mode: move characters to right
      if (insertMode) {
        // right shift cells according to the width
        bufferRow.insertCells(buffer.x, chWidth, buffer.getNullCell(curAttr));
        // test last cell - since the last cell has only room for
        // a halfwidth char any fullwidth shifted there is lost
        // and will be set to empty cell
        if (bufferRow.getWidth(cols - 1) === 2) {
          bufferRow.setCellFromCodePoint(cols - 1, NULL_CELL_CODE, NULL_CELL_WIDTH, curAttr.fg, curAttr.bg);
        }
      }

      // write current char to buffer and advance cursor
      bufferRow.setCellFromCodePoint(buffer.x++, code, chWidth, curAttr.fg, curAttr.bg);

      // fullwidth char - also set next cell to placeholder stub and advance cursor
      // for graphemes bigger than fullwidth we can simply loop to zero
      // we already made sure above, that buffer.x + chWidth will not overflow right
      if (chWidth > 0) {
        while (--chWidth) {
          // other than a regular empty cell a cell following a wide char has no width
          bufferRow.setCellFromCodePoint(buffer.x++, 0, 0, curAttr.fg, curAttr.bg);
        }
      }
    }
    // store last char in Parser.precedingCodepoint for REP to work correctly
    // This needs to check whether:
    //  - fullwidth + surrogates: reset
    //  - combining: only base char gets carried on (bug in xterm?)
    if (end) {
      bufferRow.loadCell(buffer.x - 1, this._workCell);
      if (this._workCell.getWidth() === 2 || this._workCell.getCode() > 0xFFFF) {
        this._parser.precedingCodepoint = 0;
      } else if (this._workCell.isCombined()) {
        this._parser.precedingCodepoint = this._workCell.getChars().charCodeAt(0);
      } else {
        this._parser.precedingCodepoint = this._workCell.content;
      }
    }
    this._dirtyRowService.markDirty(buffer.y);
  }

  /**
   * Forward addCsiHandler from parser.
   */
  public addCsiHandler(id: IFunctionIdentifier, callback: (params: IParams) => boolean): IDisposable {
    return this._parser.addCsiHandler(id, callback);
  }

  /**
   * Forward addDcsHandler from parser.
   */
  public addDcsHandler(id: IFunctionIdentifier, callback: (data: string, param: IParams) => boolean): IDisposable {
    return this._parser.addDcsHandler(id, new DcsHandler(callback));
  }

  /**
   * Forward addEscHandler from parser.
   */
  public addEscHandler(id: IFunctionIdentifier, callback: () => boolean): IDisposable {
    return this._parser.addEscHandler(id, callback);
  }

  /**
   * Forward addOscHandler from parser.
   */
  public addOscHandler(ident: number, callback: (data: string) => boolean): IDisposable {
    return this._parser.addOscHandler(ident, new OscHandler(callback));
  }

  /**
   * BEL
   * Bell (Ctrl-G).
   */
  public bell(): void {
    this._terminal.bell();
  }

  /**
   * LF
   * Line Feed or New Line (NL).  (LF  is Ctrl-J).
   */
  public lineFeed(): void {
    // make buffer local for faster access
    const buffer = this._bufferService.buffer;

    if (this._optionsService.options.convertEol) {
      buffer.x = 0;
    }
    buffer.y++;
    if (buffer.y === buffer.scrollBottom + 1) {
      buffer.y--;
      this._terminal.scroll();
    } else if (buffer.y >= this._bufferService.rows) {
      buffer.y = this._bufferService.rows - 1;
    }
    // If the end of the line is hit, prevent this action from wrapping around to the next line.
    if (buffer.x >= this._bufferService.cols) {
      buffer.x--;
    }

    this._onLineFeed.fire();
  }

  /**
   * CR
   * Carriage Return (Ctrl-M).
   */
  public carriageReturn(): void {
    this._bufferService.buffer.x = 0;
  }

  /**
   * BS
   * Backspace (Ctrl-H).
   */
  public backspace(): void {
    this._restrictCursor();
    if (this._bufferService.buffer.x > 0) {
      this._bufferService.buffer.x--;
    }
  }

  /**
   * TAB
   * Horizontal Tab (HT) (Ctrl-I).
   */
  public tab(): void {
    if (this._bufferService.buffer.x >= this._bufferService.cols) {
      return;
    }
    const originalX = this._bufferService.buffer.x;
    this._bufferService.buffer.x = this._bufferService.buffer.nextStop();
    if (this._optionsService.options.screenReaderMode) {
      this._terminal.onA11yTabEmitter.fire(this._bufferService.buffer.x - originalX);
    }
  }

  /**
   * SO
   * Shift Out (Ctrl-N) -> Switch to Alternate Character Set.  This invokes the
   * G1 character set.
   */
  public shiftOut(): void {
    this._terminal.setgLevel(1);
  }

  /**
   * SI
   * Shift In (Ctrl-O) -> Switch to Standard Character Set.  This invokes the G0
   * character set (the default).
   */
  public shiftIn(): void {
    this._terminal.setgLevel(0);
  }

  /**
   * Restrict cursor to viewport size / scroll margin (origin mode).
   */
  private _restrictCursor(): void {
    this._bufferService.buffer.x = Math.min(this._bufferService.cols - 1, Math.max(0, this._bufferService.buffer.x));
    this._bufferService.buffer.y = this._terminal.originMode
      ? Math.min(this._bufferService.buffer.scrollBottom, Math.max(this._bufferService.buffer.scrollTop, this._bufferService.buffer.y))
      : Math.min(this._bufferService.rows - 1, Math.max(0, this._bufferService.buffer.y));
  }

  /**
   * Set absolute cursor position.
   */
  private _setCursor(x: number, y: number): void {
    if (this._terminal.originMode) {
      this._bufferService.buffer.x = x;
      this._bufferService.buffer.y = this._bufferService.buffer.scrollTop + y;
    } else {
      this._bufferService.buffer.x = x;
      this._bufferService.buffer.y = y;
    }
    this._restrictCursor();
  }

  /**
   * Set relative cursor position.
   */
  private _moveCursor(x: number, y: number): void {
    // for relative changes we have to make sure we are within 0 .. cols/rows - 1
    // before calculating the new position
    this._restrictCursor();
    this._setCursor(this._bufferService.buffer.x + x, this._bufferService.buffer.y + y);
  }

  /**
   * CSI Ps A
   * Cursor Up Ps Times (default = 1) (CUU).
   */
  public cursorUp(params: IParams): void {
    // stop at scrollTop
    const diffToTop = this._bufferService.buffer.y - this._bufferService.buffer.scrollTop;
    if (diffToTop >= 0) {
      this._moveCursor(0, -Math.min(diffToTop, params.params[0] || 1));
    } else {
      this._moveCursor(0, -(params.params[0] || 1));
    }
  }

  /**
   * CSI Ps B
   * Cursor Down Ps Times (default = 1) (CUD).
   */
  public cursorDown(params: IParams): void {
    // stop at scrollBottom
    const diffToBottom = this._bufferService.buffer.scrollBottom - this._bufferService.buffer.y;
    if (diffToBottom >= 0) {
      this._moveCursor(0, Math.min(diffToBottom, params.params[0] || 1));
    } else {
      this._moveCursor(0, params.params[0] || 1);
    }
  }

  /**
   * CSI Ps C
   * Cursor Forward Ps Times (default = 1) (CUF).
   */
  public cursorForward(params: IParams): void {
    this._moveCursor(params.params[0] || 1, 0);
  }

  /**
   * CSI Ps D
   * Cursor Backward Ps Times (default = 1) (CUB).
   */
  public cursorBackward(params: IParams): void {
    this._moveCursor(-(params.params[0] || 1), 0);
  }

  /**
   * CSI Ps E
   * Cursor Next Line Ps Times (default = 1) (CNL).
   * Other than cursorDown (CUD) also set the cursor to first column.
   */
  public cursorNextLine(params: IParams): void {
    this.cursorDown(params);
    this._bufferService.buffer.x = 0;
  }

  /**
   * CSI Ps F
   * Cursor Previous Line Ps Times (default = 1) (CPL).
   * Other than cursorUp (CUU) also set the cursor to first column.
   */
  public cursorPrecedingLine(params: IParams): void {
    this.cursorUp(params);
    this._bufferService.buffer.x = 0;
  }

  /**
   * CSI Ps G
   * Cursor Character Absolute  [column] (default = [row,1]) (CHA).
   */
  public cursorCharAbsolute(params: IParams): void {
    this._setCursor((params.params[0] || 1) - 1, this._bufferService.buffer.y);
  }

  /**
   * CSI Ps ; Ps H
   * Cursor Position [row;column] (default = [1,1]) (CUP).
   */
  public cursorPosition(params: IParams): void {
    this._setCursor(
      // col
      (params.length >= 2) ? (params.params[1] || 1) - 1 : 0,
      // row
      (params.params[0] || 1) - 1);
  }

  /**
   * CSI Pm `  Character Position Absolute
   *   [column] (default = [row,1]) (HPA).
   * Currently same functionality as CHA.
   */
  public charPosAbsolute(params: IParams): void {
    this._setCursor((params.params[0] || 1) - 1, this._bufferService.buffer.y);
  }

  /**
   * CSI Pm a  Character Position Relative
   *   [columns] (default = [row,col+1]) (HPR)
   * Currently same functionality as CUF.
   */
  public hPositionRelative(params: IParams): void {
    this._moveCursor(params.params[0] || 1, 0);
  }

  /**
   * CSI Pm d  Vertical Position Absolute (VPA)
   *   [row] (default = [1,column])
   */
  public linePosAbsolute(params: IParams): void {
    this._setCursor(this._bufferService.buffer.x, (params.params[0] || 1) - 1);
  }

  /**
   * CSI Pm e  Vertical Position Relative (VPR)
   *   [rows] (default = [row+1,column])
   * reuse CSI Ps B ?
   */
  public vPositionRelative(params: IParams): void {
    this._moveCursor(0, params.params[0] || 1);
  }

  /**
   * CSI Ps ; Ps f
   *   Horizontal and Vertical Position [row;column] (default =
   *   [1,1]) (HVP).
   *   Same as CUP.
   */
  public hVPosition(params: IParams): void {
    this.cursorPosition(params);
  }

  /**
   * CSI Ps g  Tab Clear (TBC).
   *     Ps = 0  -> Clear Current Column (default).
   *     Ps = 3  -> Clear All.
   * Potentially:
   *   Ps = 2  -> Clear Stops on Line.
   *   http://vt100.net/annarbor/aaa-ug/section6.html
   */
  public tabClear(params: IParams): void {
    const param = params.params[0];
    if (param === 0) {
      delete this._bufferService.buffer.tabs[this._bufferService.buffer.x];
    } else if (param === 3) {
      this._bufferService.buffer.tabs = {};
    }
  }

  /**
   * CSI Ps I
   *   Cursor Forward Tabulation Ps tab stops (default = 1) (CHT).
   */
  public cursorForwardTab(params: IParams): void {
    if (this._bufferService.buffer.x >= this._bufferService.cols) {
      return;
    }
    let param = params.params[0] || 1;
    while (param--) {
      this._bufferService.buffer.x = this._bufferService.buffer.nextStop();
    }
  }

  /**
   * CSI Ps Z  Cursor Backward Tabulation Ps tab stops (default = 1) (CBT).
   */
  public cursorBackwardTab(params: IParams): void {
    if (this._bufferService.buffer.x >= this._bufferService.cols) {
      return;
    }
    let param = params.params[0] || 1;

    // make buffer local for faster access
    const buffer = this._bufferService.buffer;

    while (param--) {
      buffer.x = buffer.prevStop();
    }
  }


  /**
   * Helper method to erase cells in a terminal row.
   * The cell gets replaced with the eraseChar of the terminal.
   * @param y row index
   * @param start first cell index to be erased
   * @param end   end - 1 is last erased cell
   */
  private _eraseInBufferLine(y: number, start: number, end: number, clearWrap: boolean = false): void {
    const line = this._bufferService.buffer.lines.get(this._bufferService.buffer.ybase + y);
    line.replaceCells(
      start,
      end,
      this._bufferService.buffer.getNullCell(this._terminal.eraseAttrData())
    );
    if (clearWrap) {
      line.isWrapped = false;
    }
  }

  /**
   * Helper method to reset cells in a terminal row.
   * The cell gets replaced with the eraseChar of the terminal and the isWrapped property is set to false.
   * @param y row index
   */
  private _resetBufferLine(y: number): void {
    const line = this._bufferService.buffer.lines.get(this._bufferService.buffer.ybase + y);
    line.fill(this._bufferService.buffer.getNullCell(this._terminal.eraseAttrData()));
    line.isWrapped = false;
  }

  /**
   * CSI Ps J  Erase in Display (ED).
   *     Ps = 0  -> Erase Below (default).
   *     Ps = 1  -> Erase Above.
   *     Ps = 2  -> Erase All.
   *     Ps = 3  -> Erase Saved Lines (xterm).
   * CSI ? Ps J
   *   Erase in Display (DECSED).
   *     Ps = 0  -> Selective Erase Below (default).
   *     Ps = 1  -> Selective Erase Above.
   *     Ps = 2  -> Selective Erase All.
   */
  public eraseInDisplay(params: IParams): void {
    this._restrictCursor();
    let j;
    switch (params.params[0]) {
      case 0:
        j = this._bufferService.buffer.y;
        this._dirtyRowService.markDirty(j);
        this._eraseInBufferLine(j++, this._bufferService.buffer.x, this._bufferService.cols, this._bufferService.buffer.x === 0);
        for (; j < this._bufferService.rows; j++) {
          this._resetBufferLine(j);
        }
        this._dirtyRowService.markDirty(j);
        break;
      case 1:
        j = this._bufferService.buffer.y;
        this._dirtyRowService.markDirty(j);
        // Deleted front part of line and everything before. This line will no longer be wrapped.
        this._eraseInBufferLine(j, 0, this._bufferService.buffer.x + 1, true);
        if (this._bufferService.buffer.x + 1 >= this._bufferService.cols) {
          // Deleted entire previous line. This next line can no longer be wrapped.
          this._bufferService.buffer.lines.get(j + 1).isWrapped = false;
        }
        while (j--) {
          this._resetBufferLine(j);
        }
        this._dirtyRowService.markDirty(0);
        break;
      case 2:
        j = this._bufferService.rows;
        this._dirtyRowService.markDirty(j - 1);
        while (j--) {
          this._resetBufferLine(j);
        }
        this._dirtyRowService.markDirty(0);
        break;
      case 3:
        // Clear scrollback (everything not in viewport)
        const scrollBackSize = this._bufferService.buffer.lines.length - this._bufferService.rows;
        if (scrollBackSize > 0) {
          this._bufferService.buffer.lines.trimStart(scrollBackSize);
          this._bufferService.buffer.ybase = Math.max(this._bufferService.buffer.ybase - scrollBackSize, 0);
          this._bufferService.buffer.ydisp = Math.max(this._bufferService.buffer.ydisp - scrollBackSize, 0);
          // Force a scroll event to refresh viewport
          this._onScroll.fire(0);
        }
        break;
    }
  }

  /**
   * CSI Ps K  Erase in Line (EL).
   *     Ps = 0  -> Erase to Right (default).
   *     Ps = 1  -> Erase to Left.
   *     Ps = 2  -> Erase All.
   * CSI ? Ps K
   *   Erase in Line (DECSEL).
   *     Ps = 0  -> Selective Erase to Right (default).
   *     Ps = 1  -> Selective Erase to Left.
   *     Ps = 2  -> Selective Erase All.
   */
  public eraseInLine(params: IParams): void {
    this._restrictCursor();
    switch (params.params[0]) {
      case 0:
        this._eraseInBufferLine(this._bufferService.buffer.y, this._bufferService.buffer.x, this._bufferService.cols);
        break;
      case 1:
        this._eraseInBufferLine(this._bufferService.buffer.y, 0, this._bufferService.buffer.x + 1);
        break;
      case 2:
        this._eraseInBufferLine(this._bufferService.buffer.y, 0, this._bufferService.cols);
        break;
    }
    this._dirtyRowService.markDirty(this._bufferService.buffer.y);
  }

  /**
   * CSI Ps L
   * Insert Ps Line(s) (default = 1) (IL).
   */
  public insertLines(params: IParams): void {
    this._restrictCursor();
    let param = params.params[0] || 1;

    // make buffer local for faster access
    const buffer = this._bufferService.buffer;

    if (buffer.y > buffer.scrollBottom || buffer.y < buffer.scrollTop) {
      return;
    }

    const row: number = buffer.y + buffer.ybase;

    const scrollBottomRowsOffset = this._bufferService.rows - 1 - buffer.scrollBottom;
    const scrollBottomAbsolute = this._bufferService.rows - 1 + buffer.ybase - scrollBottomRowsOffset + 1;
    while (param--) {
      // test: echo -e '\e[44m\e[1L\e[0m'
      // blankLine(true) - xterm/linux behavior
      buffer.lines.splice(scrollBottomAbsolute - 1, 1);
      buffer.lines.splice(row, 0, buffer.getBlankLine(this._terminal.eraseAttrData()));
    }

    this._dirtyRowService.markRangeDirty(buffer.y, buffer.scrollBottom);
    buffer.x = 0; // see https://vt100.net/docs/vt220-rm/chapter4.html - vt220 only?
  }

  /**
   * CSI Ps M
   * Delete Ps Line(s) (default = 1) (DL).
   */
  public deleteLines(params: IParams): void {
    this._restrictCursor();
    let param = params.params[0] || 1;

    // make buffer local for faster access
    const buffer = this._bufferService.buffer;

    if (buffer.y > buffer.scrollBottom || buffer.y < buffer.scrollTop) {
      return;
    }

    const row: number = buffer.y + buffer.ybase;

    let j: number;
    j = this._bufferService.rows - 1 - buffer.scrollBottom;
    j = this._bufferService.rows - 1 + buffer.ybase - j;
    while (param--) {
      // test: echo -e '\e[44m\e[1M\e[0m'
      // blankLine(true) - xterm/linux behavior
      buffer.lines.splice(row, 1);
      buffer.lines.splice(j, 0, buffer.getBlankLine(this._terminal.eraseAttrData()));
    }

    this._dirtyRowService.markRangeDirty(buffer.y, buffer.scrollBottom);
    buffer.x = 0; // see https://vt100.net/docs/vt220-rm/chapter4.html - vt220 only?
  }

  /**
   * CSI Ps @
   * Insert Ps (Blank) Character(s) (default = 1) (ICH).
   */
  public insertChars(params: IParams): void {
    this._restrictCursor();
    const line = this._bufferService.buffer.lines.get(this._bufferService.buffer.y + this._bufferService.buffer.ybase);
    if (line) {
      line.insertCells(
        this._bufferService.buffer.x,
        params.params[0] || 1,
        this._bufferService.buffer.getNullCell(this._terminal.eraseAttrData())
      );
      this._dirtyRowService.markDirty(this._bufferService.buffer.y);
    }
  }

  /**
   * CSI Ps P
   * Delete Ps Character(s) (default = 1) (DCH).
   */
  public deleteChars(params: IParams): void {
    this._restrictCursor();
    const line = this._bufferService.buffer.lines.get(this._bufferService.buffer.y + this._bufferService.buffer.ybase);
    if (line) {
      line.deleteCells(
        this._bufferService.buffer.x,
        params.params[0] || 1,
        this._bufferService.buffer.getNullCell(this._terminal.eraseAttrData())
      );
      this._dirtyRowService.markDirty(this._bufferService.buffer.y);
    }
  }

  /**
   * CSI Ps S  Scroll up Ps lines (default = 1) (SU).
   */
  public scrollUp(params: IParams): void {
    let param = params.params[0] || 1;

    // make buffer local for faster access
    const buffer = this._bufferService.buffer;

    while (param--) {
      buffer.lines.splice(buffer.ybase + buffer.scrollTop, 1);
      buffer.lines.splice(buffer.ybase + buffer.scrollBottom, 0, buffer.getBlankLine(this._terminal.eraseAttrData()));
    }
    this._dirtyRowService.markRangeDirty(buffer.scrollTop, buffer.scrollBottom);
  }

  /**
   * CSI Ps T  Scroll down Ps lines (default = 1) (SD).
   */
  public scrollDown(params: IParams): void {
    if (params.length < 2) {
      let param = params.params[0] || 1;

      // make buffer local for faster access
      const buffer = this._bufferService.buffer;

      while (param--) {
        buffer.lines.splice(buffer.ybase + buffer.scrollBottom, 1);
        buffer.lines.splice(buffer.ybase + buffer.scrollTop, 0, buffer.getBlankLine(this._terminal.eraseAttrData()));
      }
      this._dirtyRowService.markRangeDirty(buffer.scrollTop, buffer.scrollBottom);
    }
  }

  /**
   * CSI Ps X
   * Erase Ps Character(s) (default = 1) (ECH).
   */
  public eraseChars(params: IParams): void {
    this._restrictCursor();
    const line = this._bufferService.buffer.lines.get(this._bufferService.buffer.y + this._bufferService.buffer.ybase);
    if (line) {
      line.replaceCells(
        this._bufferService.buffer.x,
        this._bufferService.buffer.x + (params.params[0] || 1),
        this._bufferService.buffer.getNullCell(this._terminal.eraseAttrData())
      );
      this._dirtyRowService.markDirty(this._bufferService.buffer.y);
    }
  }

  /**
   * CSI Ps b  Repeat the preceding graphic character Ps times (REP).
   * From ECMA 48 (@see http://www.ecma-international.org/publications/files/ECMA-ST/Ecma-048.pdf)
   *    Notation: (Pn)
   *    Representation: CSI Pn 06/02
   *    Parameter default value: Pn = 1
   *    REP is used to indicate that the preceding character in the data stream,
   *    if it is a graphic character (represented by one or more bit combinations) including SPACE,
   *    is to be repeated n times, where n equals the value of Pn.
   *    If the character preceding REP is a control function or part of a control function,
   *    the effect of REP is not defined by this Standard.
   *
   * Since we propagate the terminal as xterm-256color we have to follow xterm's behavior:
   *    - fullwidth + surrogate chars are ignored
   *    - for combining chars only the base char gets repeated
   *    - text attrs are applied normally
   *    - wrap around is respected
   *    - any valid sequence resets the carried forward char
   *
   * Note: To get reset on a valid sequence working correctly without much runtime penalty,
   * the preceding codepoint is stored on the parser in `this.print` and reset during `parser.parse`.
   */
  public repeatPrecedingCharacter(params: IParams): void {
    if (!this._parser.precedingCodepoint) {
      return;
    }
    // call print to insert the chars and handle correct wrapping
    const length = params.params[0] || 1;
    const data = new Uint32Array(length);
    for (let i = 0; i < length; ++i) {
      data[i] = this._parser.precedingCodepoint;
    }
    this.print(data, 0, data.length);
  }

  /**
   * CSI Ps c  Send Device Attributes (Primary DA).
   *     Ps = 0  or omitted -> request attributes from terminal.  The
   *     response depends on the decTerminalID resource setting.
   *     -> CSI ? 1 ; 2 c  (``VT100 with Advanced Video Option'')
   *     -> CSI ? 1 ; 0 c  (``VT101 with No Options'')
   *     -> CSI ? 6 c  (``VT102'')
   *     -> CSI ? 6 0 ; 1 ; 2 ; 6 ; 8 ; 9 ; 1 5 ; c  (``VT220'')
   *   The VT100-style response parameters do not mean anything by
   *   themselves.  VT220 parameters do, telling the host what fea-
   *   tures the terminal supports:
   *     Ps = 1  -> 132-columns.
   *     Ps = 2  -> Printer.
   *     Ps = 6  -> Selective erase.
   *     Ps = 8  -> User-defined keys.
   *     Ps = 9  -> National replacement character sets.
   *     Ps = 1 5  -> Technical characters.
   *     Ps = 2 2  -> ANSI color, e.g., VT525.
   *     Ps = 2 9  -> ANSI text locator (i.e., DEC Locator mode).
   * CSI > Ps c
   *   Send Device Attributes (Secondary DA).
   *     Ps = 0  or omitted -> request the terminal's identification
   *     code.  The response depends on the decTerminalID resource set-
   *     ting.  It should apply only to VT220 and up, but xterm extends
   *     this to VT100.
   *     -> CSI  > Pp ; Pv ; Pc c
   *   where Pp denotes the terminal type
   *     Pp = 0  -> ``VT100''.
   *     Pp = 1  -> ``VT220''.
   *   and Pv is the firmware version (for xterm, this was originally
   *   the XFree86 patch number, starting with 95).  In a DEC termi-
   *   nal, Pc indicates the ROM cartridge registration number and is
   *   always zero.
   * More information:
   *   xterm/charproc.c - line 2012, for more information.
   *   vim responds with ^[[?0c or ^[[?1c after the terminal's response (?)
   */
  public sendDeviceAttributesPrimary(params: IParams): void {
    if (params.params[0] > 0) {
      return;
    }
    if (this._terminal.is('xterm') || this._terminal.is('rxvt-unicode') || this._terminal.is('screen')) {
      this._coreService.triggerDataEvent(C0.ESC + '[?1;2c');
    } else if (this._terminal.is('linux')) {
      this._coreService.triggerDataEvent(C0.ESC + '[?6c');
    }
  }
  public sendDeviceAttributesSecondary(params: IParams): void {
    if (params.params[0] > 0) {
      return;
    }
    // xterm and urxvt
    // seem to spit this
    // out around ~370 times (?).
    if (this._terminal.is('xterm')) {
      this._coreService.triggerDataEvent(C0.ESC + '[>0;276;0c');
    } else if (this._terminal.is('rxvt-unicode')) {
      this._coreService.triggerDataEvent(C0.ESC + '[>85;95;0c');
    } else if (this._terminal.is('linux')) {
      // not supported by linux console.
      // linux console echoes parameters.
      this._coreService.triggerDataEvent(params.params[0] + 'c');
    } else if (this._terminal.is('screen')) {
      this._coreService.triggerDataEvent(C0.ESC + '[>83;40003;0c');
    }
  }

  /**
   * CSI Pm h  Set Mode (SM).
   *     Ps = 2  -> Keyboard Action Mode (AM).
   *     Ps = 4  -> Insert Mode (IRM).
   *     Ps = 1 2  -> Send/receive (SRM).
   *     Ps = 2 0  -> Automatic Newline (LNM).
   * CSI ? Pm h
   *   DEC Private Mode Set (DECSET).
   *     Ps = 1  -> Application Cursor Keys (DECCKM).
   *     Ps = 2  -> Designate USASCII for character sets G0-G3
   *     (DECANM), and set VT100 mode.
   *     Ps = 3  -> 132 Column Mode (DECCOLM).
   *     Ps = 4  -> Smooth (Slow) Scroll (DECSCLM).
   *     Ps = 5  -> Reverse Video (DECSCNM).
   *     Ps = 6  -> Origin Mode (DECOM).
   *     Ps = 7  -> Wraparound Mode (DECAWM).
   *     Ps = 8  -> Auto-repeat Keys (DECARM).
   *     Ps = 9  -> Send Mouse X & Y on button press.  See the sec-
   *     tion Mouse Tracking.
   *     Ps = 1 0  -> Show toolbar (rxvt).
   *     Ps = 1 2  -> Start Blinking Cursor (att610).
   *     Ps = 1 8  -> Print form feed (DECPFF).
   *     Ps = 1 9  -> Set print extent to full screen (DECPEX).
   *     Ps = 2 5  -> Show Cursor (DECTCEM).
   *     Ps = 3 0  -> Show scrollbar (rxvt).
   *     Ps = 3 5  -> Enable font-shifting functions (rxvt).
   *     Ps = 3 8  -> Enter Tektronix Mode (DECTEK).
   *     Ps = 4 0  -> Allow 80 -> 132 Mode.
   *     Ps = 4 1  -> more(1) fix (see curses resource).
   *     Ps = 4 2  -> Enable Nation Replacement Character sets (DECN-
   *     RCM).
   *     Ps = 4 4  -> Turn On Margin Bell.
   *     Ps = 4 5  -> Reverse-wraparound Mode.
   *     Ps = 4 6  -> Start Logging.  This is normally disabled by a
   *     compile-time option.
   *     Ps = 4 7  -> Use Alternate Screen Buffer.  (This may be dis-
   *     abled by the titeInhibit resource).
   *     Ps = 6 6  -> Application keypad (DECNKM).
   *     Ps = 6 7  -> Backarrow key sends backspace (DECBKM).
   *     Ps = 1 0 0 0  -> Send Mouse X & Y on button press and
   *     release.  See the section Mouse Tracking.
   *     Ps = 1 0 0 1  -> Use Hilite Mouse Tracking.
   *     Ps = 1 0 0 2  -> Use Cell Motion Mouse Tracking.
   *     Ps = 1 0 0 3  -> Use All Motion Mouse Tracking.
   *     Ps = 1 0 0 4  -> Send FocusIn/FocusOut events.
   *     Ps = 1 0 0 5  -> Enable Extended Mouse Mode.
   *     Ps = 1 0 1 0  -> Scroll to bottom on tty output (rxvt).
   *     Ps = 1 0 1 1  -> Scroll to bottom on key press (rxvt).
   *     Ps = 1 0 3 4  -> Interpret "meta" key, sets eighth bit.
   *     (enables the eightBitInput resource).
   *     Ps = 1 0 3 5  -> Enable special modifiers for Alt and Num-
   *     Lock keys.  (This enables the numLock resource).
   *     Ps = 1 0 3 6  -> Send ESC   when Meta modifies a key.  (This
   *     enables the metaSendsEscape resource).
   *     Ps = 1 0 3 7  -> Send DEL from the editing-keypad Delete
   *     key.
   *     Ps = 1 0 3 9  -> Send ESC  when Alt modifies a key.  (This
   *     enables the altSendsEscape resource).
   *     Ps = 1 0 4 0  -> Keep selection even if not highlighted.
   *     (This enables the keepSelection resource).
   *     Ps = 1 0 4 1  -> Use the CLIPBOARD selection.  (This enables
   *     the selectToClipboard resource).
   *     Ps = 1 0 4 2  -> Enable Urgency window manager hint when
   *     Control-G is received.  (This enables the bellIsUrgent
   *     resource).
   *     Ps = 1 0 4 3  -> Enable raising of the window when Control-G
   *     is received.  (enables the popOnBell resource).
   *     Ps = 1 0 4 7  -> Use Alternate Screen Buffer.  (This may be
   *     disabled by the titeInhibit resource).
   *     Ps = 1 0 4 8  -> Save cursor as in DECSC.  (This may be dis-
   *     abled by the titeInhibit resource).
   *     Ps = 1 0 4 9  -> Save cursor as in DECSC and use Alternate
   *     Screen Buffer, clearing it first.  (This may be disabled by
   *     the titeInhibit resource).  This combines the effects of the 1
   *     0 4 7  and 1 0 4 8  modes.  Use this with terminfo-based
   *     applications rather than the 4 7  mode.
   *     Ps = 1 0 5 0  -> Set terminfo/termcap function-key mode.
   *     Ps = 1 0 5 1  -> Set Sun function-key mode.
   *     Ps = 1 0 5 2  -> Set HP function-key mode.
   *     Ps = 1 0 5 3  -> Set SCO function-key mode.
   *     Ps = 1 0 6 0  -> Set legacy keyboard emulation (X11R6).
   *     Ps = 1 0 6 1  -> Set VT220 keyboard emulation.
   *     Ps = 2 0 0 4  -> Set bracketed paste mode.
   * Modes:
   *   http: *vt100.net/docs/vt220-rm/chapter4.html
   */
  public setMode(params: IParams): void {
    for (let i = 0; i < params.length; i++) {
      switch (params.params[i]) {
        case 4:
          this._terminal.insertMode = true;
          break;
        case 20:
          // this._t.convertEol = true;
          break;
      }
    }
  }
  public setModePrivate(params: IParams): void {
    for (let i = 0; i < params.length; i++) {
      switch (params.params[i]) {
        case 1:
          this._coreService.decPrivateModes.applicationCursorKeys = true;
          break;
        case 2:
          this._terminal.setgCharset(0, DEFAULT_CHARSET);
          this._terminal.setgCharset(1, DEFAULT_CHARSET);
          this._terminal.setgCharset(2, DEFAULT_CHARSET);
          this._terminal.setgCharset(3, DEFAULT_CHARSET);
          // set VT100 mode here
          break;
        case 3: // 132 col mode
          // TODO: move DECCOLM into compat addon
          this._terminal.savedCols = this._bufferService.cols;
          this._terminal.resize(132, this._bufferService.rows);
          this._terminal.reset();
          break;
        case 6:
          this._terminal.originMode = true;
          this._setCursor(0, 0);
          break;
        case 7:
          this._terminal.wraparoundMode = true;
          break;
        case 12:
          // this.cursorBlink = true;
          break;
        case 66:
          this._logService.debug('Serial port requested application keypad.');
          this._terminal.applicationKeypad = true;
          if (this._terminal.viewport) {
            this._terminal.viewport.syncScrollArea();
          }
          break;
        case 9: // X10 Mouse
          // no release, no motion, no wheel, no modifiers.
          this._coreMouseService.activeProtocol = 'X10';
          break;
        case 1000: // vt200 mouse
          // no motion.
          // no modifiers, except control on the wheel.
          this._coreMouseService.activeProtocol = 'VT200';
          break;
        case 1002: // button event mouse
          this._coreMouseService.activeProtocol = 'DRAG';
          break;
        case 1003: // any event mouse
          // any event - sends motion events,
          // even if there is no button held down.
<<<<<<< HEAD
          this._coreMouseService.activeProtocol = 'ANY';
=======

          // TODO: Why are params[0] compares nested within a switch for params[0]?

          this._terminal.x10Mouse = params.params[i] === 9;
          this._terminal.vt200Mouse = params.params[i] === 1000;
          this._terminal.normalMouse = params.params[i] > 1000;
          this._terminal.mouseEvents = true;
          if (this._terminal.element) {
            this._terminal.element.classList.add('enable-mouse-events');
          }
          if (this._selectionService) {
            this._selectionService.disable();
          }
          this._logService.debug('Binding to mouse events.');
>>>>>>> 5a9e6fe9
          break;
        case 1004: // send focusin/focusout events
          // focusin: ^[[I
          // focusout: ^[[O
          this._terminal.sendFocus = true;
          break;
        case 1005: // utf8 ext mode mouse
          this._coreMouseService.activeEncoding = 'UTF8';
          // for wide terminals
          // simply encodes large values as utf8 characters
          break;
        case 1006: // sgr ext mode mouse
          this._coreMouseService.activeEncoding = 'SGR';
          // for wide terminals
          // does not add 32 to fields
          // press: ^[[<b;x;yM
          // release: ^[[<b;x;ym
          break;
        case 1015: // urxvt ext mode mouse
          this._coreMouseService.activeEncoding = 'URXVT';
          // for wide terminals
          // numbers for fields
          // press: ^[[b;x;yM
          // motion: ^[[b;x;yT
          break;
        case 25: // show cursor
          this._terminal.cursorHidden = false;
          break;
        case 1048: // alt screen cursor
          this.saveCursor();
          break;
        case 1049: // alt screen buffer cursor
          this.saveCursor();
          // FALL-THROUGH
        case 47: // alt screen buffer
        case 1047: // alt screen buffer
          this._bufferService.buffers.activateAltBuffer(this._terminal.eraseAttrData());
          this._terminal.refresh(0, this._bufferService.rows - 1);
          if (this._terminal.viewport) {
            this._terminal.viewport.syncScrollArea();
          }
          this._terminal.showCursor();
          break;
        case 2004: // bracketed paste mode (https://cirw.in/blog/bracketed-paste)
          this._terminal.bracketedPasteMode = true;
          break;
      }
    }
  }


  /**
   * CSI Pm l  Reset Mode (RM).
   *     Ps = 2  -> Keyboard Action Mode (AM).
   *     Ps = 4  -> Replace Mode (IRM).
   *     Ps = 1 2  -> Send/receive (SRM).
   *     Ps = 2 0  -> Normal Linefeed (LNM).
   * CSI ? Pm l
   *   DEC Private Mode Reset (DECRST).
   *     Ps = 1  -> Normal Cursor Keys (DECCKM).
   *     Ps = 2  -> Designate VT52 mode (DECANM).
   *     Ps = 3  -> 80 Column Mode (DECCOLM).
   *     Ps = 4  -> Jump (Fast) Scroll (DECSCLM).
   *     Ps = 5  -> Normal Video (DECSCNM).
   *     Ps = 6  -> Normal Cursor Mode (DECOM).
   *     Ps = 7  -> No Wraparound Mode (DECAWM).
   *     Ps = 8  -> No Auto-repeat Keys (DECARM).
   *     Ps = 9  -> Don't send Mouse X & Y on button press.
   *     Ps = 1 0  -> Hide toolbar (rxvt).
   *     Ps = 1 2  -> Stop Blinking Cursor (att610).
   *     Ps = 1 8  -> Don't print form feed (DECPFF).
   *     Ps = 1 9  -> Limit print to scrolling region (DECPEX).
   *     Ps = 2 5  -> Hide Cursor (DECTCEM).
   *     Ps = 3 0  -> Don't show scrollbar (rxvt).
   *     Ps = 3 5  -> Disable font-shifting functions (rxvt).
   *     Ps = 4 0  -> Disallow 80 -> 132 Mode.
   *     Ps = 4 1  -> No more(1) fix (see curses resource).
   *     Ps = 4 2  -> Disable Nation Replacement Character sets (DEC-
   *     NRCM).
   *     Ps = 4 4  -> Turn Off Margin Bell.
   *     Ps = 4 5  -> No Reverse-wraparound Mode.
   *     Ps = 4 6  -> Stop Logging.  (This is normally disabled by a
   *     compile-time option).
   *     Ps = 4 7  -> Use Normal Screen Buffer.
   *     Ps = 6 6  -> Numeric keypad (DECNKM).
   *     Ps = 6 7  -> Backarrow key sends delete (DECBKM).
   *     Ps = 1 0 0 0  -> Don't send Mouse X & Y on button press and
   *     release.  See the section Mouse Tracking.
   *     Ps = 1 0 0 1  -> Don't use Hilite Mouse Tracking.
   *     Ps = 1 0 0 2  -> Don't use Cell Motion Mouse Tracking.
   *     Ps = 1 0 0 3  -> Don't use All Motion Mouse Tracking.
   *     Ps = 1 0 0 4  -> Don't send FocusIn/FocusOut events.
   *     Ps = 1 0 0 5  -> Disable Extended Mouse Mode.
   *     Ps = 1 0 1 0  -> Don't scroll to bottom on tty output
   *     (rxvt).
   *     Ps = 1 0 1 1  -> Don't scroll to bottom on key press (rxvt).
   *     Ps = 1 0 3 4  -> Don't interpret "meta" key.  (This disables
   *     the eightBitInput resource).
   *     Ps = 1 0 3 5  -> Disable special modifiers for Alt and Num-
   *     Lock keys.  (This disables the numLock resource).
   *     Ps = 1 0 3 6  -> Don't send ESC  when Meta modifies a key.
   *     (This disables the metaSendsEscape resource).
   *     Ps = 1 0 3 7  -> Send VT220 Remove from the editing-keypad
   *     Delete key.
   *     Ps = 1 0 3 9  -> Don't send ESC  when Alt modifies a key.
   *     (This disables the altSendsEscape resource).
   *     Ps = 1 0 4 0  -> Do not keep selection when not highlighted.
   *     (This disables the keepSelection resource).
   *     Ps = 1 0 4 1  -> Use the PRIMARY selection.  (This disables
   *     the selectToClipboard resource).
   *     Ps = 1 0 4 2  -> Disable Urgency window manager hint when
   *     Control-G is received.  (This disables the bellIsUrgent
   *     resource).
   *     Ps = 1 0 4 3  -> Disable raising of the window when Control-
   *     G is received.  (This disables the popOnBell resource).
   *     Ps = 1 0 4 7  -> Use Normal Screen Buffer, clearing screen
   *     first if in the Alternate Screen.  (This may be disabled by
   *     the titeInhibit resource).
   *     Ps = 1 0 4 8  -> Restore cursor as in DECRC.  (This may be
   *     disabled by the titeInhibit resource).
   *     Ps = 1 0 4 9  -> Use Normal Screen Buffer and restore cursor
   *     as in DECRC.  (This may be disabled by the titeInhibit
   *     resource).  This combines the effects of the 1 0 4 7  and 1 0
   *     4 8  modes.  Use this with terminfo-based applications rather
   *     than the 4 7  mode.
   *     Ps = 1 0 5 0  -> Reset terminfo/termcap function-key mode.
   *     Ps = 1 0 5 1  -> Reset Sun function-key mode.
   *     Ps = 1 0 5 2  -> Reset HP function-key mode.
   *     Ps = 1 0 5 3  -> Reset SCO function-key mode.
   *     Ps = 1 0 6 0  -> Reset legacy keyboard emulation (X11R6).
   *     Ps = 1 0 6 1  -> Reset keyboard emulation to Sun/PC style.
   *     Ps = 2 0 0 4  -> Reset bracketed paste mode.
   */
  public resetMode(params: IParams): void {
    for (let i = 0; i < params.length; i++) {
      switch (params.params[i]) {
        case 4:
          this._terminal.insertMode = false;
          break;
        case 20:
          // this._t.convertEol = false;
          break;
      }
    }
  }
  public resetModePrivate(params: IParams): void {
    for (let i = 0; i < params.length; i++) {
      switch (params.params[i]) {
        case 1:
          this._coreService.decPrivateModes.applicationCursorKeys = false;
          break;
        case 3:
          // TODO: move DECCOLM into compat addon
          // Note: This impl currently does not enforce col 80, instead reverts
          // to previous terminal width before entering DECCOLM 132
          if (this._bufferService.cols === 132 && this._terminal.savedCols) {
            this._terminal.resize(this._terminal.savedCols, this._bufferService.rows);
          }
          delete this._terminal.savedCols;
          this._terminal.reset();
          break;
        case 6:
          this._terminal.originMode = false;
          this._setCursor(0, 0);
          break;
        case 7:
          this._terminal.wraparoundMode = false;
          break;
        case 12:
          // this.cursorBlink = false;
          break;
        case 66:
          this._logService.debug('Switching back to normal keypad.');
          this._terminal.applicationKeypad = false;
          if (this._terminal.viewport) {
            this._terminal.viewport.syncScrollArea();
          }
          break;
        case 9: // X10 Mouse
        case 1000: // vt200 mouse
        case 1002: // button event mouse
        case 1003: // any event mouse
          this._coreMouseService.activeProtocol = 'NONE';
          break;
        case 1004: // send focusin/focusout events
          this._terminal.sendFocus = false;
          break;
        case 1005: // utf8 ext mode mouse
          this._coreMouseService.activeEncoding = 'DEFAULT';
          break;
        case 1006: // sgr ext mode mouse
          this._coreMouseService.activeEncoding = 'DEFAULT';
          break;
        case 1015: // urxvt ext mode mouse
        this._coreMouseService.activeEncoding = 'DEFAULT';
          break;
        case 25: // hide cursor
          this._terminal.cursorHidden = true;
          break;
        case 1048: // alt screen cursor
          this.restoreCursor();
          break;
        case 1049: // alt screen buffer cursor
           // FALL-THROUGH
        case 47: // normal screen buffer
        case 1047: // normal screen buffer - clearing it first
          // Ensure the selection manager has the correct buffer
          this._bufferService.buffers.activateNormalBuffer();
          if (params.params[i] === 1049) {
            this.restoreCursor();
          }
          this._terminal.refresh(0, this._bufferService.rows - 1);
          if (this._terminal.viewport) {
            this._terminal.viewport.syncScrollArea();
          }
          this._terminal.showCursor();
          break;
        case 2004: // bracketed paste mode (https://cirw.in/blog/bracketed-paste)
          this._terminal.bracketedPasteMode = false;
          break;
      }
    }
  }

  /**
   * Helper to extract and apply color params/subparams.
   * Returns advance for params index.
   */
  private _extractColor(params: IParams, pos: number, attr: IAttributeData): number {
    // normalize params
    // meaning: [target, CM, ign, val, val, val]
    // RGB    : [ 38/48,  2, ign,   r,   g,   b]
    // P256   : [ 38/48,  5, ign,   v, ign, ign]
    const accu = [0, 0, -1, 0, 0, 0];

    // alignment placeholder for non color space sequences
    let cSpace = 0;

    // return advance we took in params
    let advance = 0;

    do {
      accu[advance + cSpace] = params.params[pos + advance];
      if (params.hasSubParams(pos + advance)) {
        const subparams = params.getSubParams(pos + advance);
        let i = 0;
        do {
          if (accu[1] === 5) {
            cSpace = 1;
          }
          accu[advance + i + 1 + cSpace] = subparams[i];
        } while (++i < subparams.length && i + advance + 1 + cSpace < accu.length);
        break;
      }
      // exit early if can decide color mode with semicolons
      if ((accu[1] === 5 && advance + cSpace >= 2)
          || (accu[1] === 2 && advance + cSpace >= 5)) {
        break;
      }
      // offset colorSpace slot for semicolon mode
      if (accu[1]) {
        cSpace = 1;
      }
    } while (++advance + pos < params.length && advance + cSpace < accu.length);

    // set default values to 0
    for (let i = 2; i < accu.length; ++i) {
      if (accu[i] === -1) {
        accu[i] = 0;
      }
    }

    // apply colors
    if (accu[0] === 38) {
      if (accu[1] === 2) {
        attr.fg |= Attributes.CM_RGB;
        attr.fg &= ~Attributes.RGB_MASK;
        attr.fg |= AttributeData.fromColorRGB([accu[3], accu[4], accu[5]]);
      } else if (accu[1] === 5) {
        attr.fg &= ~(Attributes.CM_MASK | Attributes.PCOLOR_MASK);
        attr.fg |= Attributes.CM_P256 | (accu[3] & 0xff);
      }
    } else if (accu[0] === 48) {
      if (accu[1] === 2) {
        attr.bg |= Attributes.CM_RGB;
        attr.bg &= ~Attributes.RGB_MASK;
        attr.bg |= AttributeData.fromColorRGB([accu[3], accu[4], accu[5]]);
      } else if (accu[1] === 5) {
        attr.bg &= ~(Attributes.CM_MASK | Attributes.PCOLOR_MASK);
        attr.bg |= Attributes.CM_P256 | (accu[3] & 0xff);
      }
    }

    return advance;
  }

  /**
   * CSI Pm m  Character Attributes (SGR).
   *     Ps = 0  -> Normal (default).
   *     Ps = 1  -> Bold.
   *     Ps = 2  -> Faint, decreased intensity (ISO 6429).
   *     Ps = 4  -> Underlined.
   *     Ps = 5  -> Blink (appears as Bold).
   *     Ps = 7  -> Inverse.
   *     Ps = 8  -> Invisible, i.e., hidden (VT300).
   *     Ps = 2 2  -> Normal (neither bold nor faint).
   *     Ps = 2 4  -> Not underlined.
   *     Ps = 2 5  -> Steady (not blinking).
   *     Ps = 2 7  -> Positive (not inverse).
   *     Ps = 2 8  -> Visible, i.e., not hidden (VT300).
   *     Ps = 3 0  -> Set foreground color to Black.
   *     Ps = 3 1  -> Set foreground color to Red.
   *     Ps = 3 2  -> Set foreground color to Green.
   *     Ps = 3 3  -> Set foreground color to Yellow.
   *     Ps = 3 4  -> Set foreground color to Blue.
   *     Ps = 3 5  -> Set foreground color to Magenta.
   *     Ps = 3 6  -> Set foreground color to Cyan.
   *     Ps = 3 7  -> Set foreground color to White.
   *     Ps = 3 9  -> Set foreground color to default (original).
   *     Ps = 4 0  -> Set background color to Black.
   *     Ps = 4 1  -> Set background color to Red.
   *     Ps = 4 2  -> Set background color to Green.
   *     Ps = 4 3  -> Set background color to Yellow.
   *     Ps = 4 4  -> Set background color to Blue.
   *     Ps = 4 5  -> Set background color to Magenta.
   *     Ps = 4 6  -> Set background color to Cyan.
   *     Ps = 4 7  -> Set background color to White.
   *     Ps = 4 9  -> Set background color to default (original).
   *
   *   If 16-color support is compiled, the following apply.  Assume
   *   that xterm's resources are set so that the ISO color codes are
   *   the first 8 of a set of 16.  Then the aixterm colors are the
   *   bright versions of the ISO colors:
   *     Ps = 9 0  -> Set foreground color to Black.
   *     Ps = 9 1  -> Set foreground color to Red.
   *     Ps = 9 2  -> Set foreground color to Green.
   *     Ps = 9 3  -> Set foreground color to Yellow.
   *     Ps = 9 4  -> Set foreground color to Blue.
   *     Ps = 9 5  -> Set foreground color to Magenta.
   *     Ps = 9 6  -> Set foreground color to Cyan.
   *     Ps = 9 7  -> Set foreground color to White.
   *     Ps = 1 0 0  -> Set background color to Black.
   *     Ps = 1 0 1  -> Set background color to Red.
   *     Ps = 1 0 2  -> Set background color to Green.
   *     Ps = 1 0 3  -> Set background color to Yellow.
   *     Ps = 1 0 4  -> Set background color to Blue.
   *     Ps = 1 0 5  -> Set background color to Magenta.
   *     Ps = 1 0 6  -> Set background color to Cyan.
   *     Ps = 1 0 7  -> Set background color to White.
   *
   *   If xterm is compiled with the 16-color support disabled, it
   *   supports the following, from rxvt:
   *     Ps = 1 0 0  -> Set foreground and background color to
   *     default.
   *
   *   If 88- or 256-color support is compiled, the following apply.
   *     Ps = 3 8  ; 5  ; Ps -> Set foreground color to the second
   *     Ps.
   *     Ps = 4 8  ; 5  ; Ps -> Set background color to the second
   *     Ps.
   */
  public charAttributes(params: IParams): void {
    // Optimize a single SGR0.
    if (params.length === 1 && params.params[0] === 0) {
      this._terminal.curAttrData.fg = DEFAULT_ATTR_DATA.fg;
      this._terminal.curAttrData.bg = DEFAULT_ATTR_DATA.bg;
      return;
    }

    const l = params.length;
    let p;
    const attr = this._terminal.curAttrData;

    for (let i = 0; i < l; i++) {
      p = params.params[i];
      if (p >= 30 && p <= 37) {
        // fg color 8
        attr.fg &= ~(Attributes.CM_MASK | Attributes.PCOLOR_MASK);
        attr.fg |= Attributes.CM_P16 | (p - 30);
      } else if (p >= 40 && p <= 47) {
        // bg color 8
        attr.bg &= ~(Attributes.CM_MASK | Attributes.PCOLOR_MASK);
        attr.bg |= Attributes.CM_P16 | (p - 40);
      } else if (p >= 90 && p <= 97) {
        // fg color 16
        attr.fg &= ~(Attributes.CM_MASK | Attributes.PCOLOR_MASK);
        attr.fg |= Attributes.CM_P16 | (p - 90) | 8;
      } else if (p >= 100 && p <= 107) {
        // bg color 16
        attr.bg &= ~(Attributes.CM_MASK | Attributes.PCOLOR_MASK);
        attr.bg |= Attributes.CM_P16 | (p - 100) | 8;
      } else if (p === 0) {
        // default
        attr.fg = DEFAULT_ATTR_DATA.fg;
        attr.bg = DEFAULT_ATTR_DATA.bg;
      } else if (p === 1) {
        // bold text
        attr.fg |= FgFlags.BOLD;
      } else if (p === 3) {
        // italic text
        attr.bg |= BgFlags.ITALIC;
      } else if (p === 4) {
        // underlined text
        attr.fg |= FgFlags.UNDERLINE;
      } else if (p === 5) {
        // blink
        attr.fg |= FgFlags.BLINK;
      } else if (p === 7) {
        // inverse and positive
        // test with: echo -e '\e[31m\e[42mhello\e[7mworld\e[27mhi\e[m'
        attr.fg |= FgFlags.INVERSE;
      } else if (p === 8) {
        // invisible
        attr.fg |= FgFlags.INVISIBLE;
      } else if (p === 2) {
        // dimmed text
        attr.bg |= BgFlags.DIM;
      } else if (p === 22) {
        // not bold nor faint
        attr.fg &= ~FgFlags.BOLD;
        attr.bg &= ~BgFlags.DIM;
      } else if (p === 23) {
        // not italic
        attr.bg &= ~BgFlags.ITALIC;
      } else if (p === 24) {
        // not underlined
        attr.fg &= ~FgFlags.UNDERLINE;
      } else if (p === 25) {
        // not blink
        attr.fg &= ~FgFlags.BLINK;
      } else if (p === 27) {
        // not inverse
        attr.fg &= ~FgFlags.INVERSE;
      } else if (p === 28) {
        // not invisible
        attr.fg &= ~FgFlags.INVISIBLE;
      } else if (p === 39) {
        // reset fg
        attr.fg &= ~(Attributes.CM_MASK | Attributes.RGB_MASK);
        attr.fg |= DEFAULT_ATTR_DATA.fg & (Attributes.PCOLOR_MASK | Attributes.RGB_MASK);
      } else if (p === 49) {
        // reset bg
        attr.bg &= ~(Attributes.CM_MASK | Attributes.RGB_MASK);
        attr.bg |= DEFAULT_ATTR_DATA.bg & (Attributes.PCOLOR_MASK | Attributes.RGB_MASK);
      } else if (p === 38 || p === 48) {
        // fg color 256 and RGB
        i += this._extractColor(params, i, attr);
      } else if (p === 100) {
        // reset fg/bg
        attr.fg &= ~(Attributes.CM_MASK | Attributes.RGB_MASK);
        attr.fg |= DEFAULT_ATTR_DATA.fg & (Attributes.PCOLOR_MASK | Attributes.RGB_MASK);
        attr.bg &= ~(Attributes.CM_MASK | Attributes.RGB_MASK);
        attr.bg |= DEFAULT_ATTR_DATA.bg & (Attributes.PCOLOR_MASK | Attributes.RGB_MASK);
      } else {
        this._logService.debug('Unknown SGR attribute: %d.', p);
      }
    }
  }

  /**
   * CSI Ps n  Device Status Report (DSR).
   *     Ps = 5  -> Status Report.  Result (``OK'') is
   *   CSI 0 n
   *     Ps = 6  -> Report Cursor Position (CPR) [row;column].
   *   Result is
   *   CSI r ; c R
   * CSI ? Ps n
   *   Device Status Report (DSR, DEC-specific).
   *     Ps = 6  -> Report Cursor Position (CPR) [row;column] as CSI
   *     ? r ; c R (assumes page is zero).
   *     Ps = 1 5  -> Report Printer status as CSI ? 1 0  n  (ready).
   *     or CSI ? 1 1  n  (not ready).
   *     Ps = 2 5  -> Report UDK status as CSI ? 2 0  n  (unlocked)
   *     or CSI ? 2 1  n  (locked).
   *     Ps = 2 6  -> Report Keyboard status as
   *   CSI ? 2 7  ;  1  ;  0  ;  0  n  (North American).
   *   The last two parameters apply to VT400 & up, and denote key-
   *   board ready and LK01 respectively.
   *     Ps = 5 3  -> Report Locator status as
   *   CSI ? 5 3  n  Locator available, if compiled-in, or
   *   CSI ? 5 0  n  No Locator, if not.
   */
  public deviceStatus(params: IParams): void {
    switch (params.params[0]) {
      case 5:
        // status report
        this._coreService.triggerDataEvent(`${C0.ESC}[0n`);
        break;
      case 6:
        // cursor position
        const y = this._bufferService.buffer.y + 1;
        const x = this._bufferService.buffer.x + 1;
        this._coreService.triggerDataEvent(`${C0.ESC}[${y};${x}R`);
        break;
    }
  }

  public deviceStatusPrivate(params: IParams): void {
    // modern xterm doesnt seem to
    // respond to any of these except ?6, 6, and 5
    switch (params.params[0]) {
      case 6:
        // cursor position
        const y = this._bufferService.buffer.y + 1;
        const x = this._bufferService.buffer.x + 1;
        this._coreService.triggerDataEvent(`${C0.ESC}[?${y};${x}R`);
        break;
      case 15:
        // no printer
        // this.handler(C0.ESC + '[?11n');
        break;
      case 25:
        // dont support user defined keys
        // this.handler(C0.ESC + '[?21n');
        break;
      case 26:
        // north american keyboard
        // this.handler(C0.ESC + '[?27;1;0;0n');
        break;
      case 53:
        // no dec locator/mouse
        // this.handler(C0.ESC + '[?50n');
        break;
    }
  }

  /**
   * CSI ! p   Soft terminal reset (DECSTR).
   * http://vt100.net/docs/vt220-rm/table4-10.html
   */
  public softReset(params: IParams): void {
    this._terminal.cursorHidden = false;
    this._terminal.insertMode = false;
    this._terminal.originMode = false;
    this._terminal.wraparoundMode = true;  // defaults: xterm - true, vt100 - false
    this._terminal.applicationKeypad = false; // ?
    if (this._terminal.viewport) {
      this._terminal.viewport.syncScrollArea();
    }
    this._coreService.decPrivateModes.applicationCursorKeys = false;
    this._bufferService.buffer.scrollTop = 0;
    this._bufferService.buffer.scrollBottom = this._bufferService.rows - 1;
    this._terminal.curAttrData = DEFAULT_ATTR_DATA.clone();
    this._bufferService.buffer.x = this._bufferService.buffer.y = 0; // ?
    this._terminal.charset = null;
    this._terminal.glevel = 0; // ??
    this._terminal.charsets = [null]; // ??
  }

  /**
   * CSI Ps SP q  Set cursor style (DECSCUSR, VT520).
   *   Ps = 0  -> blinking block.
   *   Ps = 1  -> blinking block (default).
   *   Ps = 2  -> steady block.
   *   Ps = 3  -> blinking underline.
   *   Ps = 4  -> steady underline.
   *   Ps = 5  -> blinking bar (xterm).
   *   Ps = 6  -> steady bar (xterm).
   */
  public setCursorStyle(params: IParams): void {
    const param = params.params[0] || 1;
    switch (param) {
      case 1:
      case 2:
        this._optionsService.options.cursorStyle = 'block';
        break;
      case 3:
      case 4:
        this._optionsService.options.cursorStyle = 'underline';
        break;
      case 5:
      case 6:
        this._optionsService.options.cursorStyle = 'bar';
        break;
    }
    const isBlinking = param % 2 === 1;
    this._optionsService.options.cursorBlink = isBlinking;
  }

  /**
   * CSI Ps ; Ps r
   *   Set Scrolling Region [top;bottom] (default = full size of win-
   *   dow) (DECSTBM).
   */
  public setScrollRegion(params: IParams): void {
    const top = params.params[0] || 1;
    let bottom: number;

    if (params.length < 2 || (bottom = params.params[1]) >  this._bufferService.rows || bottom === 0) {
      bottom = this._bufferService.rows;
    }

    if (bottom > top) {
      this._bufferService.buffer.scrollTop = top - 1;
      this._bufferService.buffer.scrollBottom = bottom - 1;
      this._setCursor(0, 0);
    }
  }


  /**
   * CSI s
   * ESC 7
   *   Save cursor (ANSI.SYS).
   */
  public saveCursor(params?: IParams): void {
    this._bufferService.buffer.savedX = this._bufferService.buffer.x;
    this._bufferService.buffer.savedY = this._bufferService.buffer.ybase + this._bufferService.buffer.y;
    this._bufferService.buffer.savedCurAttrData.fg = this._terminal.curAttrData.fg;
    this._bufferService.buffer.savedCurAttrData.bg = this._terminal.curAttrData.bg;
    this._bufferService.buffer.savedCharset = this._terminal.charset;
  }


  /**
   * CSI u
   * ESC 8
   *   Restore cursor (ANSI.SYS).
   */
  public restoreCursor(params?: IParams): void {
    this._bufferService.buffer.x = this._bufferService.buffer.savedX || 0;
    this._bufferService.buffer.y = Math.max(this._bufferService.buffer.savedY - this._bufferService.buffer.ybase, 0);
    this._terminal.curAttrData.fg = this._bufferService.buffer.savedCurAttrData.fg;
    this._terminal.curAttrData.bg = this._bufferService.buffer.savedCurAttrData.bg;
    this._terminal.charset = (this as any)._savedCharset;
    if (this._bufferService.buffer.savedCharset) {
      this._terminal.charset = this._bufferService.buffer.savedCharset;
    }
    this._restrictCursor();
  }


  /**
   * OSC 0; <data> ST (set icon name + window title)
   * OSC 2; <data> ST (set window title)
   *   Proxy to set window title. Icon name is not supported.
   */
  public setTitle(data: string): void {
    this._terminal.handleTitle(data);
  }

  /**
   * ESC E
   * C1.NEL
   *   DEC mnemonic: NEL (https://vt100.net/docs/vt510-rm/NEL)
   *   Moves cursor to first position on next line.
   */
  public nextLine(): void {
    this._bufferService.buffer.x = 0;
    this.index();
  }

  /**
   * ESC =
   *   DEC mnemonic: DECKPAM (https://vt100.net/docs/vt510-rm/DECKPAM.html)
   *   Enables the numeric keypad to send application sequences to the host.
   */
  public keypadApplicationMode(): void {
    this._logService.debug('Serial port requested application keypad.');
    this._terminal.applicationKeypad = true;
    if (this._terminal.viewport) {
      this._terminal.viewport.syncScrollArea();
    }
  }

  /**
   * ESC >
   *   DEC mnemonic: DECKPNM (https://vt100.net/docs/vt510-rm/DECKPNM.html)
   *   Enables the keypad to send numeric characters to the host.
   */
  public keypadNumericMode(): void {
    this._logService.debug('Switching back to normal keypad.');
    this._terminal.applicationKeypad = false;
    if (this._terminal.viewport) {
      this._terminal.viewport.syncScrollArea();
    }
  }

  /**
   * ESC % @
   * ESC % G
   *   Select default character set. UTF-8 is not supported (string are unicode anyways)
   *   therefore ESC % G does the same.
   */
  public selectDefaultCharset(): void {
    this._terminal.setgLevel(0);
    this._terminal.setgCharset(0, DEFAULT_CHARSET); // US (default)
  }

  /**
   * ESC ( C
   *   Designate G0 Character Set, VT100, ISO 2022.
   * ESC ) C
   *   Designate G1 Character Set (ISO 2022, VT100).
   * ESC * C
   *   Designate G2 Character Set (ISO 2022, VT220).
   * ESC + C
   *   Designate G3 Character Set (ISO 2022, VT220).
   * ESC - C
   *   Designate G1 Character Set (VT300).
   * ESC . C
   *   Designate G2 Character Set (VT300).
   * ESC / C
   *   Designate G3 Character Set (VT300). C = A  -> ISO Latin-1 Supplemental. - Supported?
   */
  public selectCharset(collectAndFlag: string): void {
    if (collectAndFlag.length !== 2) {
      this.selectDefaultCharset();
      return;
    }
    if (collectAndFlag[0] === '/') {
      return;  // TODO: Is this supported?
    }
    this._terminal.setgCharset(GLEVEL[collectAndFlag[0]], CHARSETS[collectAndFlag[1]] || DEFAULT_CHARSET);
    return;
  }

  /**
   * ESC D
   * C1.IND
   *   DEC mnemonic: IND (https://vt100.net/docs/vt510-rm/IND.html)
   *   Moves the cursor down one line in the same column.
   */
  public index(): void {
    this._restrictCursor();
    const buffer = this._bufferService.buffer;
    this._bufferService.buffer.y++;
    if (buffer.y === buffer.scrollBottom + 1) {
      buffer.y--;
      this._terminal.scroll();
    } else if (buffer.y >= this._bufferService.rows) {
      buffer.y = this._bufferService.rows - 1;
    }
    this._restrictCursor();
  }

  /**
   * ESC H
   * C1.HTS
   *   DEC mnemonic: HTS (https://vt100.net/docs/vt510-rm/HTS.html)
   *   Sets a horizontal tab stop at the column position indicated by
   *   the value of the active column when the terminal receives an HTS.
   */
  public tabSet(): void {
    this._bufferService.buffer.tabs[this._bufferService.buffer.x] = true;
  }

  /**
   * ESC M
   * C1.RI
   *   DEC mnemonic: HTS
   *   Moves the cursor up one line in the same column. If the cursor is at the top margin,
   *   the page scrolls down.
   */
  public reverseIndex(): void {
    this._restrictCursor();
    const buffer = this._bufferService.buffer;
    if (buffer.y === buffer.scrollTop) {
      // possibly move the code below to term.reverseScroll();
      // test: echo -ne '\e[1;1H\e[44m\eM\e[0m'
      // blankLine(true) is xterm/linux behavior
      const scrollRegionHeight = buffer.scrollBottom - buffer.scrollTop;
      buffer.lines.shiftElements(buffer.y + buffer.ybase, scrollRegionHeight, 1);
      buffer.lines.set(buffer.y + buffer.ybase, buffer.getBlankLine(this._terminal.eraseAttrData()));
      this._dirtyRowService.markRangeDirty(buffer.scrollTop, buffer.scrollBottom);
    } else {
      buffer.y--;
      this._restrictCursor(); // quickfix to not run out of bounds
    }
  }

  /**
   * ESC c
   *   DEC mnemonic: RIS (https://vt100.net/docs/vt510-rm/RIS.html)
   *   Reset to initial state.
   */
  public reset(): void {
    this._parser.reset();
    this._terminal.reset();  // TODO: save to move from terminal?
  }

  /**
   * ESC n
   * ESC o
   * ESC |
   * ESC }
   * ESC ~
   *   DEC mnemonic: LS (https://vt100.net/docs/vt510-rm/LS.html)
   *   When you use a locking shift, the character set remains in GL or GR until
   *   you use another locking shift. (partly supported)
   */
  public setgLevel(level: number): void {
    this._terminal.setgLevel(level);  // TODO: save to move from terminal?
  }

  /**
   * ESC # 8
   *   DEC mnemonic: DECALN (https://vt100.net/docs/vt510-rm/DECALN.html)
   *   This control function fills the complete screen area with
   *   a test pattern (E) used for adjusting screen alignment.
   *
   * TODO: move DECALN into compat addon
   */
  public screenAlignmentPattern(): void {
    // prepare cell data
    const cell = new CellData();
    cell.content = 1 << Content.WIDTH_SHIFT | 'E'.charCodeAt(0);
    cell.fg = this._terminal.curAttrData.fg;
    cell.bg = this._terminal.curAttrData.bg;

    const buffer = this._bufferService.buffer;

    this._setCursor(0, 0);
    for (let yOffset = 0; yOffset < this._bufferService.rows; ++yOffset) {
      const row = buffer.y + buffer.ybase + yOffset;
      buffer.lines.get(row).fill(cell);
      buffer.lines.get(row).isWrapped = false;
    }
    this._dirtyRowService.markAllDirty();
    this._setCursor(0, 0);
  }
}<|MERGE_RESOLUTION|>--- conflicted
+++ resolved
@@ -19,14 +19,9 @@
 import { CellData } from 'common/buffer/CellData';
 import { AttributeData } from 'common/buffer/AttributeData';
 import { IAttributeData, IDisposable } from 'common/Types';
-<<<<<<< HEAD
 import { ICoreService, IBufferService, IOptionsService, ILogService, IDirtyRowService, ICoreMouseService } from 'common/services/Services';
-=======
-import { ICoreService, IBufferService, IOptionsService, ILogService, IDirtyRowService } from 'common/services/Services';
-import { ISelectionService } from 'browser/services/Services';
 import { OscHandler } from 'common/parser/OscParser';
 import { DcsHandler } from 'common/parser/DcsParser';
->>>>>>> 5a9e6fe9
 
 /**
  * Map collect to glevel. Used in `selectCharset`.
@@ -1333,24 +1328,7 @@
         case 1003: // any event mouse
           // any event - sends motion events,
           // even if there is no button held down.
-<<<<<<< HEAD
           this._coreMouseService.activeProtocol = 'ANY';
-=======
-
-          // TODO: Why are params[0] compares nested within a switch for params[0]?
-
-          this._terminal.x10Mouse = params.params[i] === 9;
-          this._terminal.vt200Mouse = params.params[i] === 1000;
-          this._terminal.normalMouse = params.params[i] > 1000;
-          this._terminal.mouseEvents = true;
-          if (this._terminal.element) {
-            this._terminal.element.classList.add('enable-mouse-events');
-          }
-          if (this._selectionService) {
-            this._selectionService.disable();
-          }
-          this._logService.debug('Binding to mouse events.');
->>>>>>> 5a9e6fe9
           break;
         case 1004: // send focusin/focusout events
           // focusin: ^[[I
