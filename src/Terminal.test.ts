--- conflicted
+++ resolved
@@ -17,11 +17,7 @@
   public keyPress(ev: any): boolean { return this._keyPress(ev); }
 }
 
-<<<<<<< HEAD
 describe('Terminal', () => {
-=======
-describe('xterm.js', () => {
->>>>>>> ac6bced6
   let term: TestTerminal;
   const termOptions = {
     cols: INIT_COLS,
