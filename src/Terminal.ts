--- conflicted
+++ resolved
@@ -25,11 +25,7 @@
 import { IMouseZoneManager } from './ui/Types';
 import { IRenderer } from './renderer/Types';
 import { BufferSet } from './BufferSet';
-<<<<<<< HEAD
 import { Buffer, MAX_BUFFER_SIZE, DEFAULT_ATTR_DATA } from './Buffer';
-=======
-import { Buffer, MAX_BUFFER_SIZE, DEFAULT_ATTR, NULL_CELL_CODE, NULL_CELL_WIDTH, NULL_CELL_CHAR } from './Buffer';
->>>>>>> a1b61e05
 import { CompositionHelper } from './CompositionHelper';
 import { EventEmitter } from './common/EventEmitter';
 import { Viewport } from './Viewport';
@@ -1187,14 +1183,9 @@
   public scroll(isWrapped: boolean = false): void {
     let newLine: IBufferLine;
     newLine = this._blankLine;
-<<<<<<< HEAD
     const eraseAttr = this.eraseAttrData();
     if (!newLine || newLine.length !== this.cols || newLine.getFG(0) !== eraseAttr.fg || newLine.getBG(0) !== eraseAttr.bg) {
       newLine = this.buffer.getBlankLine(eraseAttr, isWrapped);
-=======
-    if (!newLine || newLine.length !== this.cols || newLine.getFG(0) !== this.eraseAttr()) {
-      newLine = this.buffer.getBlankLine(this.eraseAttr(), isWrapped);
->>>>>>> a1b61e05
       this._blankLine = newLine;
     }
     newLine.isWrapped = isWrapped;
