--- conflicted
+++ resolved
@@ -1290,11 +1290,7 @@
       const s = terminal.buffer.iterator(true).next().content;
       assert.equal(input, s);
       for (let i = 0; i < input.length; ++i) {
-<<<<<<< HEAD
-        const bufferIndex = terminal.buffer.stringIndexToBufferIndex(0, i);
-=======
         const bufferIndex = terminal.buffer.stringIndexToBufferIndex(0, i, true);
->>>>>>> 594797e0
         assert.equal(input[i], terminal.buffer.lines.get(bufferIndex[0]).loadCell(bufferIndex[1], new CellData()).chars);
       }
     });
