/**
 * Copyright (c) 2014 The xterm.js authors. All rights reserved.
 * Copyright (c) 2012-2013, Christopher Jeffrey (MIT License)
 * @license MIT
 *
 * Originally forked from (with the author's permission):
 *   Fabrice Bellard's javascript vt100 for jslinux:
 *   http://bellard.org/jslinux/
 *   Copyright (c) 2011 Fabrice Bellard
 *   The original design remains. The terminal itself
 *   has been extended to include xterm CSI codes, among
 *   other features.
 *
 * Terminal Emulation References:
 *   http://vt100.net/
 *   http://invisible-island.net/xterm/ctlseqs/ctlseqs.txt
 *   http://invisible-island.net/xterm/ctlseqs/ctlseqs.html
 *   http://invisible-island.net/vttest/
 *   http://www.inwap.com/pdp10/ansicode.txt
 *   http://linux.die.net/man/4/console_codes
 *   http://linux.die.net/man/7/urxvt
 */

import { IInputHandlingTerminal, ICompositionHelper, ITerminalOptions, ITerminal, IBrowser, CustomKeyEventHandler } from './Types';
import { IRenderer, CharacterJoinerHandler } from 'browser/renderer/Types';
import { CompositionHelper } from 'browser/input/CompositionHelper';
import { Viewport } from 'browser/Viewport';
import { rightClickHandler, moveTextAreaUnderMouseCursor, handlePasteEvent, copyHandler, paste } from 'browser/Clipboard';
import { C0 } from 'common/data/EscapeSequences';
import { InputHandler } from './InputHandler';
import { Renderer } from './renderer/Renderer';
import { Linkifier } from 'browser/Linkifier';
import { SelectionService } from 'browser/services/SelectionService';
import * as Browser from 'common/Platform';
import { addDisposableDomListener } from 'browser/Lifecycle';
import * as Strings from 'browser/LocalizableStrings';
import { SoundService } from 'browser/services/SoundService';
import { MouseZoneManager } from 'browser/MouseZoneManager';
import { AccessibilityManager } from './AccessibilityManager';
import { ITheme, IMarker, IDisposable, ISelectionPosition, ILinkProvider } from 'xterm';
import { DomRenderer } from './renderer/dom/DomRenderer';
import { IKeyboardEvent, KeyboardResultType, ICharset, IBufferLine, IAttributeData, CoreMouseEventType, CoreMouseButton, CoreMouseAction } from 'common/Types';
import { evaluateKeyboardEvent } from 'common/input/Keyboard';
import { EventEmitter, IEvent } from 'common/EventEmitter';
import { DEFAULT_ATTR_DATA } from 'common/buffer/BufferLine';
import { applyWindowsMode } from './WindowsMode';
import { ColorManager } from 'browser/ColorManager';
import { RenderService } from 'browser/services/RenderService';
import { IOptionsService, IBufferService, ICoreMouseService, ICoreService, ILogService, IDirtyRowService, IInstantiationService } from 'common/services/Services';
import { OptionsService } from 'common/services/OptionsService';
import { ICharSizeService, IRenderService, IMouseService, ISelectionService, ISoundService } from 'browser/services/Services';
import { CharSizeService } from 'browser/services/CharSizeService';
import { BufferService, MINIMUM_COLS, MINIMUM_ROWS } from 'common/services/BufferService';
import { Disposable } from 'common/Lifecycle';
import { IBufferSet, IBuffer } from 'common/buffer/Types';
import { Attributes } from 'common/buffer/Constants';
import { MouseService } from 'browser/services/MouseService';
import { IParams, IFunctionIdentifier } from 'common/parser/Types';
import { CoreService } from 'common/services/CoreService';
import { LogService } from 'common/services/LogService';
import { ILinkifier, IMouseZoneManager, LinkMatcherHandler, ILinkMatcherOptions, IViewport, ILinkifier2 } from 'browser/Types';
import { DirtyRowService } from 'common/services/DirtyRowService';
import { InstantiationService } from 'common/services/InstantiationService';
import { CoreMouseService } from 'common/services/CoreMouseService';
import { WriteBuffer } from 'common/input/WriteBuffer';
import { Linkifier2 } from 'browser/Linkifier2';

// Let it work inside Node.js for automated testing purposes.
const document = (typeof window !== 'undefined') ? window.document : null;


export class Terminal extends Disposable implements ITerminal, IDisposable, IInputHandlingTerminal {
  public textarea: HTMLTextAreaElement;
  public element: HTMLElement;
  public screenElement: HTMLElement;

  /**
   * The HTMLElement that the terminal is created in, set by Terminal.open.
   */
  private _parent: HTMLElement | null;
  private _document: Document;
  private _viewportScrollArea: HTMLElement;
  private _viewportElement: HTMLElement;
  private _helperContainer: HTMLElement;
  private _compositionView: HTMLElement;

  private _visualBellTimer: number;

  public browser: IBrowser = <any>Browser;

  // TODO: We should remove options once components adopt optionsService
  public get options(): ITerminalOptions { return this.optionsService.options; }

  // TODO: This can be changed to an enum or boolean, 0 and 1 seem to be the only options
  public cursorState: number;
  public cursorHidden: boolean;

  private _customKeyEventHandler: CustomKeyEventHandler;

  // common services
  private _bufferService: IBufferService;
  private _coreService: ICoreService;
  private _coreMouseService: ICoreMouseService;
  private _dirtyRowService: IDirtyRowService;
  private _instantiationService: IInstantiationService;
  private _logService: ILogService;
  public optionsService: IOptionsService;

  // browser services
  private _charSizeService: ICharSizeService;
  private _mouseService: IMouseService;
  private _renderService: IRenderService;
  private _selectionService: ISelectionService;
  private _soundService: ISoundService;

  // modes
  public applicationKeypad: boolean;
  public originMode: boolean;
  public insertMode: boolean;
  public wraparoundMode: boolean; // defaults: xterm - true, vt100 - false
  public bracketedPasteMode: boolean;

  // charset
  // The current charset
  public charset: ICharset;
  public gcharset: number;
  public glevel: number;
  public charsets: ICharset[];

  // mouse properties
  public mouseEvents: CoreMouseEventType = CoreMouseEventType.NONE;
  public sendFocus: boolean;

  // misc
  public savedCols: number;

  public curAttrData: IAttributeData;
  private _eraseAttrData: IAttributeData;

  public params: (string | number)[];
  public currentParam: string | number;

  // write buffer
  private _writeBuffer: WriteBuffer;

  // Store if user went browsing history in scrollback
  private _userScrolling: boolean;

  /**
   * Records whether the keydown event has already been handled and triggered a data event, if so
   * the keypress event should not trigger a data event but should still print to the textarea so
   * screen readers will announce it.
   */
  private _keyDownHandled: boolean = false;

  private _inputHandler: InputHandler;
  public linkifier: ILinkifier;
  public linkifier2: ILinkifier2;
  public viewport: IViewport;
  private _compositionHelper: ICompositionHelper;
  private _mouseZoneManager: IMouseZoneManager;
  private _accessibilityManager: AccessibilityManager;
  private _colorManager: ColorManager;
  private _theme: ITheme;
  private _windowsMode: IDisposable | undefined;

  // bufferline to clone/copy from for new blank lines
  private _blankLine: IBufferLine = null;

  public get cols(): number { return this._bufferService.cols; }
  public get rows(): number { return this._bufferService.rows; }

  private _onCursorMove = new EventEmitter<void>();
  public get onCursorMove(): IEvent<void> { return this._onCursorMove.event; }
  private _onData = new EventEmitter<string>();
  public get onData(): IEvent<string> { return this._onData.event; }
  private _onKey = new EventEmitter<{ key: string, domEvent: KeyboardEvent }>();
  public get onKey(): IEvent<{ key: string, domEvent: KeyboardEvent }> { return this._onKey.event; }
  private _onLineFeed = new EventEmitter<void>();
  public get onLineFeed(): IEvent<void> { return this._onLineFeed.event; }
  private _onRender = new EventEmitter<{ start: number, end: number }>();
  public get onRender(): IEvent<{ start: number, end: number }> { return this._onRender.event; }
  private _onResize = new EventEmitter<{ cols: number, rows: number }>();
  public get onResize(): IEvent<{ cols: number, rows: number }> { return this._onResize.event; }
  private _onScroll = new EventEmitter<number>();
  public get onScroll(): IEvent<number> { return this._onScroll.event; }
  private _onSelectionChange = new EventEmitter<void>();
  public get onSelectionChange(): IEvent<void> { return this._onSelectionChange.event; }
  private _onTitleChange = new EventEmitter<string>();
  public get onTitleChange(): IEvent<string> { return this._onTitleChange.event; }

  private _onFocus = new EventEmitter<void>();
  public get onFocus(): IEvent<void> { return this._onFocus.event; }
  private _onBlur = new EventEmitter<void>();
  public get onBlur(): IEvent<void> { return this._onBlur.event; }
  public onA11yCharEmitter = new EventEmitter<string>();
  public get onA11yChar(): IEvent<string> { return this.onA11yCharEmitter.event; }
  public onA11yTabEmitter = new EventEmitter<number>();
  public get onA11yTab(): IEvent<number> { return this.onA11yTabEmitter.event; }

  /**
   * Creates a new `Terminal` object.
   *
   * @param options An object containing a set of options, the available options are:
   *   - `cursorBlink` (boolean): Whether the terminal cursor blinks
   *   - `cols` (number): The number of columns of the terminal (horizontal size)
   *   - `rows` (number): The number of rows of the terminal (vertical size)
   *
   * @public
   * @class Xterm Xterm
   * @alias module:xterm/src/xterm
   */
  constructor(
    options: ITerminalOptions = {}
  ) {
    super();

    // Setup and initialize common services
    this._instantiationService = new InstantiationService();
    this.optionsService = new OptionsService(options);
    this._instantiationService.setService(IOptionsService, this.optionsService);
    this._bufferService = this._instantiationService.createInstance(BufferService);
    this._instantiationService.setService(IBufferService, this._bufferService);
    this._logService = this._instantiationService.createInstance(LogService);
    this._instantiationService.setService(ILogService, this._logService);
    this._coreService = this._instantiationService.createInstance(CoreService, () => this.scrollToBottom());
    this._instantiationService.setService(ICoreService, this._coreService);
    this._coreService.onData(e => this._onData.fire(e));
    this._coreMouseService = this._instantiationService.createInstance(CoreMouseService);
    this._instantiationService.setService(ICoreMouseService, this._coreMouseService);
    this._dirtyRowService = this._instantiationService.createInstance(DirtyRowService);
    this._instantiationService.setService(IDirtyRowService, this._dirtyRowService);

    this._setupOptionsListeners();
    this._setup();

    this._writeBuffer = new WriteBuffer(data => this._inputHandler.parse(data));
  }

  public dispose(): void {
    if (this._isDisposed) {
      return;
    }
    super.dispose();
    this._windowsMode?.dispose();
    this._windowsMode = undefined;
    this._renderService?.dispose();
    this._customKeyEventHandler = null;
<<<<<<< HEAD
    this.write = () => { };
    if (this.element && this.element.parentNode) {
      this.element.parentNode.removeChild(this.element);
    }
=======
    this.write = () => {};
    this.element?.parentNode?.removeChild(this.element);
>>>>>>> 7f598a36
  }

  private _setup(): void {
    this._parent = document ? document.body : null;

    this.cursorState = 0;
    this.cursorHidden = false;
    this._customKeyEventHandler = null;

    // modes
    this.applicationKeypad = false;
    this.originMode = false;
    this.insertMode = false;
    this.wraparoundMode = true; // defaults: xterm - true, vt100 - false
    this.bracketedPasteMode = false;

    // charset
    this.charset = null;
    this.gcharset = null;
    this.glevel = 0;
    // TODO: Can this be just []?
    this.charsets = [null];

    this.curAttrData = DEFAULT_ATTR_DATA.clone();
    this._eraseAttrData = DEFAULT_ATTR_DATA.clone();

    this.params = [];
    this.currentParam = 0;

    this._userScrolling = false;

    // Register input handler and refire/handle events
    this._inputHandler = new InputHandler(this, this._bufferService, this._coreService, this._dirtyRowService, this._logService, this.optionsService, this._coreMouseService);
    this._inputHandler.onCursorMove(() => this._onCursorMove.fire());
    this._inputHandler.onLineFeed(() => this._onLineFeed.fire());
    this.register(this._inputHandler);

    this.linkifier = this.linkifier || new Linkifier(this._bufferService, this._logService);
    this.linkifier2 = this.linkifier2 || new Linkifier2(this._bufferService, this._coreService);

    if (this.options.windowsMode) {
      this._windowsMode = applyWindowsMode(this);
    }
  }

  /**
   * Convenience property to active buffer.
   */
  public get buffer(): IBuffer {
    return this.buffers.active;
  }

  public get buffers(): IBufferSet {
    return this._bufferService.buffers;
  }

  /**
   * back_color_erase feature for xterm.
   */
  public eraseAttrData(): IAttributeData {
    this._eraseAttrData.bg &= ~(Attributes.CM_MASK | 0xFFFFFF);
    this._eraseAttrData.bg |= this.curAttrData.bg & ~0xFC000000;
    return this._eraseAttrData;
  }

  /**
   * Focus the terminal. Delegates focus handling to the terminal's DOM element.
   */
  public focus(): void {
    if (this.textarea) {
      this.textarea.focus({ preventScroll: true });
    }
  }

  public get isFocused(): boolean {
    return document.activeElement === this.textarea && document.hasFocus();
  }

  private _setupOptionsListeners(): void {
    // TODO: These listeners should be owned by individual components
    this.optionsService.onOptionChange(key => {
      switch (key) {
        case 'fontFamily':
        case 'fontSize':
          // When the font changes the size of the cells may change which requires a renderer clear
          this._renderService?.clear();
          this._charSizeService?.measure();
          break;
        case 'drawBoldTextInBrightColors':
        case 'letterSpacing':
        case 'lineHeight':
        case 'fontWeight':
        case 'fontWeightBold':
          // When the font changes the size of the cells may change which requires a renderer clear
          if (this._renderService) {
            this._renderService.clear();
            this._renderService.onResize(this.cols, this.rows);
            this.refresh(0, this.rows - 1);
          }
          break;
        case 'rendererType':
          if (this._renderService) {
            this._renderService.setRenderer(this._createRenderer());
            this._renderService.onResize(this.cols, this.rows);
          }
          break;
        case 'scrollback':
          this.buffers.resize(this.cols, this.rows);
          this.viewport?.syncScrollArea();
          break;
        case 'screenReaderMode':
          if (this.optionsService.options.screenReaderMode) {
            if (!this._accessibilityManager && this._renderService) {
              this._accessibilityManager = new AccessibilityManager(this, this._renderService);
            }
          } else {
            this._accessibilityManager?.dispose();
            this._accessibilityManager = null;
          }
          break;
        case 'tabStopWidth': this.buffers.setupTabStops(); break;
        case 'theme':
          this._setTheme(this.optionsService.options.theme);
          break;
        case 'windowsMode':
          if (this.optionsService.options.windowsMode) {
            if (!this._windowsMode) {
              this._windowsMode = applyWindowsMode(this);
            }
          } else {
            this._windowsMode?.dispose();
            this._windowsMode = undefined;
          }
          break;
      }
    });
  }

  /**
   * Binds the desired focus behavior on a given terminal object.
   */
  private _onTextAreaFocus(ev: KeyboardEvent): void {
    if (this.sendFocus) {
      this._coreService.triggerDataEvent(C0.ESC + '[I');
    }
    this.updateCursorStyle(ev);
    this.element.classList.add('focus');
    this.showCursor();
    this._onFocus.fire();
  }

  /**
   * Blur the terminal, calling the blur function on the terminal's underlying
   * textarea.
   */
  public blur(): void {
    return this.textarea.blur();
  }

  /**
   * Binds the desired blur behavior on a given terminal object.
   */
  private _onTextAreaBlur(): void {
    // Text can safely be removed on blur. Doing it earlier could interfere with
    // screen readers reading it out.
    this.textarea.value = '';
    this.refresh(this.buffer.y, this.buffer.y);
    if (this.sendFocus) {
      this._coreService.triggerDataEvent(C0.ESC + '[O');
    }
    this.element.classList.remove('focus');
    this._onBlur.fire();
  }

  /**
   * Initialize default behavior
   */
  private _initGlobal(): void {
    this._bindKeys();

    // Bind clipboard functionality
    this.register(addDisposableDomListener(this.element, 'copy', (event: ClipboardEvent) => {
      // If mouse events are active it means the selection manager is disabled and
      // copy should be handled by the host program.
      if (!this.hasSelection()) {
        return;
      }
      copyHandler(event, this._selectionService);
    }));
    const pasteHandlerWrapper = (event: ClipboardEvent) => handlePasteEvent(event, this.textarea, this.bracketedPasteMode, this._coreService);
    this.register(addDisposableDomListener(this.textarea, 'paste', pasteHandlerWrapper));
    this.register(addDisposableDomListener(this.element, 'paste', pasteHandlerWrapper));

    // Handle right click context menus
    if (Browser.isFirefox) {
      // Firefox doesn't appear to fire the contextmenu event on right click
      this.register(addDisposableDomListener(this.element, 'mousedown', (event: MouseEvent) => {
        if (event.button === 2) {
          rightClickHandler(event, this.textarea, this.screenElement, this._selectionService, this.options.rightClickSelectsWord);
        }
      }));
    } else {
      this.register(addDisposableDomListener(this.element, 'contextmenu', (event: MouseEvent) => {
        rightClickHandler(event, this.textarea, this.screenElement, this._selectionService, this.options.rightClickSelectsWord);
      }));
    }

    // Move the textarea under the cursor when middle clicking on Linux to ensure
    // middle click to paste selection works. This only appears to work in Chrome
    // at the time is writing.
    if (Browser.isLinux) {
      // Use auxclick event over mousedown the latter doesn't seem to work. Note
      // that the regular click event doesn't fire for the middle mouse button.
      this.register(addDisposableDomListener(this.element, 'auxclick', (event: MouseEvent) => {
        if (event.button === 1) {
          moveTextAreaUnderMouseCursor(event, this.textarea, this.screenElement);
        }
      }));
    }
  }

  /**
   * Apply key handling to the terminal
   */
  private _bindKeys(): void {
    this.register(addDisposableDomListener(this.textarea, 'keyup', (ev: KeyboardEvent) => this._keyUp(ev), true));
    this.register(addDisposableDomListener(this.textarea, 'keydown', (ev: KeyboardEvent) => this._keyDown(ev), true));
    this.register(addDisposableDomListener(this.textarea, 'keypress', (ev: KeyboardEvent) => this._keyPress(ev), true));
    this.register(addDisposableDomListener(this.textarea, 'compositionstart', () => this._compositionHelper.compositionstart()));
    this.register(addDisposableDomListener(this.textarea, 'compositionupdate', (e: CompositionEvent) => this._compositionHelper.compositionupdate(e)));
    this.register(addDisposableDomListener(this.textarea, 'compositionend', () => this._compositionHelper.compositionend()));
    this.register(this.onRender(() => this._compositionHelper.updateCompositionElements()));
    this.register(this.onRender(e => this._queueLinkification(e.start, e.end)));
  }

  /**
   * Opens the terminal within an element.
   *
   * @param parent The element to create the terminal within.
   */
  public open(parent: HTMLElement): void {
    this._parent = parent || this._parent;

    if (!this._parent) {
      throw new Error('Terminal requires a parent element.');
    }

    if (!document.body.contains(parent)) {
      this._logService.warn('Terminal.open was called on an element that was not attached to the DOM');
    }

    this._document = this._parent.ownerDocument;

    // Create main element container
    this.element = this._document.createElement('div');
    this.element.dir = 'ltr';   // xterm.css assumes LTR
    this.element.classList.add('terminal');
    this.element.classList.add('xterm');
    this.element.setAttribute('tabindex', '0');
    this._parent.appendChild(this.element);

    // Performance: Use a document fragment to build the terminal
    // viewport and helper elements detached from the DOM
    const fragment = document.createDocumentFragment();
    this._viewportElement = document.createElement('div');
    this._viewportElement.classList.add('xterm-viewport');
    fragment.appendChild(this._viewportElement);
    this._viewportScrollArea = document.createElement('div');
    this._viewportScrollArea.classList.add('xterm-scroll-area');
    this._viewportElement.appendChild(this._viewportScrollArea);

    this.screenElement = document.createElement('div');
    this.screenElement.classList.add('xterm-screen');
    // Create the container that will hold helpers like the textarea for
    // capturing DOM Events. Then produce the helpers.
    this._helperContainer = document.createElement('div');
    this._helperContainer.classList.add('xterm-helpers');
    this.screenElement.appendChild(this._helperContainer);
    fragment.appendChild(this.screenElement);

    this.textarea = document.createElement('textarea');
    this.textarea.classList.add('xterm-helper-textarea');
    this.textarea.setAttribute('aria-label', Strings.promptLabel);
    this.textarea.setAttribute('aria-multiline', 'false');
    this.textarea.setAttribute('autocorrect', 'off');
    this.textarea.setAttribute('autocapitalize', 'off');
    this.textarea.setAttribute('spellcheck', 'false');
    this.textarea.tabIndex = 0;
    this.register(addDisposableDomListener(this.textarea, 'focus', (ev: KeyboardEvent) => this._onTextAreaFocus(ev)));
    this.register(addDisposableDomListener(this.textarea, 'blur', () => this._onTextAreaBlur()));
    this._helperContainer.appendChild(this.textarea);

    this._charSizeService = this._instantiationService.createInstance(CharSizeService, this._document, this._helperContainer);
    this._instantiationService.setService(ICharSizeService, this._charSizeService);

    this._compositionView = document.createElement('div');
    this._compositionView.classList.add('composition-view');
    this._compositionHelper = this._instantiationService.createInstance(CompositionHelper, this.textarea, this._compositionView);
    this._helperContainer.appendChild(this._compositionView);

    // Performance: Add viewport and helper elements from the fragment
    this.element.appendChild(fragment);

    this._theme = this.options.theme || this._theme;
    this.options.theme = undefined;
    this._colorManager = new ColorManager(document, this.options.allowTransparency);
    this._colorManager.setTheme(this._theme);

    const renderer = this._createRenderer();
    this._renderService = this._instantiationService.createInstance(RenderService, renderer, this.rows, this.screenElement);
    this._instantiationService.setService(IRenderService, this._renderService);
    this._renderService.onRender(e => this._onRender.fire(e));
    this.onResize(e => this._renderService.resize(e.cols, e.rows));

    this._soundService = this._instantiationService.createInstance(SoundService);
    this._instantiationService.setService(ISoundService, this._soundService);
    this._mouseService = this._instantiationService.createInstance(MouseService);
    this._instantiationService.setService(IMouseService, this._mouseService);

    this.viewport = this._instantiationService.createInstance(Viewport,
      (amount: number, suppressEvent: boolean) => this.scrollLines(amount, suppressEvent),
      this._viewportElement,
      this._viewportScrollArea
    );
    this.viewport.onThemeChange(this._colorManager.colors);
    this.register(this.viewport);

    this.register(this.onCursorMove(() => this._renderService.onCursorMove()));
    this.register(this.onResize(() => this._renderService.onResize(this.cols, this.rows)));
    this.register(this.onBlur(() => this._renderService.onBlur()));
    this.register(this.onFocus(() => this._renderService.onFocus()));
    this.register(this._renderService.onDimensionsChange(() => this.viewport.syncScrollArea()));

    this._selectionService = this._instantiationService.createInstance(SelectionService,
      (amount: number, suppressEvent: boolean) => this.scrollLines(amount, suppressEvent),
      this.element,
      this.screenElement);
    this._instantiationService.setService(ISelectionService, this._selectionService);
    this.register(this._selectionService.onSelectionChange(() => this._onSelectionChange.fire()));
    this.register(this._selectionService.onRedrawRequest(e => this._renderService.onSelectionChanged(e.start, e.end, e.columnSelectMode)));
    this.register(this._selectionService.onLinuxMouseSelection(text => {
      // If there's a new selection, put it into the textarea, focus and select it
      // in order to register it as a selection on the OS. This event is fired
      // only on Linux to enable middle click to paste selection.
      this.textarea.value = text;
      this.textarea.focus();
      this.textarea.select();
    }));
    this.register(this.onScroll(() => {
      this.viewport.syncScrollArea();
      this._selectionService.refresh();
    }));
    this.register(addDisposableDomListener(this._viewportElement, 'scroll', () => this._selectionService.refresh()));

    this._mouseZoneManager = this._instantiationService.createInstance(MouseZoneManager, this.element, this.screenElement);
    this.register(this._mouseZoneManager);
    this.register(this.onScroll(() => this._mouseZoneManager.clearAll()));
    this.linkifier.attachToDom(this.element, this._mouseZoneManager);
    this.linkifier2.attachToDom(this.element, this._viewportElement, this._mouseService);

    // This event listener must be registered aftre MouseZoneManager is created
    this.register(addDisposableDomListener(this.element, 'mousedown', (e: MouseEvent) => this._selectionService.onMouseDown(e)));

    // apply mouse event classes set by escape codes before terminal was attached
    if (this.mouseEvents) {
      this._selectionService.disable();
      this.element.classList.add('enable-mouse-events');
    } else {
      this._selectionService.enable();
    }

    if (this.options.screenReaderMode) {
      // Note that this must be done *after* the renderer is created in order to
      // ensure the correct order of the dprchange event
      this._accessibilityManager = new AccessibilityManager(this, this._renderService);
    }

    // Measure the character size
    this._charSizeService.measure();

    // Setup loop that draws to screen
    this.refresh(0, this.rows - 1);

    // Initialize global actions that need to be taken on the document.
    this._initGlobal();

    // Listen for mouse events and translate
    // them into terminal mouse protocols.
    this.bindMouse();
  }

  private _createRenderer(): IRenderer {
    switch (this.options.rendererType) {
      case 'canvas': return new Renderer(this._colorManager.colors, this, this._bufferService, this._charSizeService, this.optionsService);
      case 'dom': return new DomRenderer(this, this._colorManager.colors, this._charSizeService, this.optionsService);
      default: throw new Error(`Unrecognized rendererType "${this.options.rendererType}"`);
    }
  }

  /**
   * Sets the theme on the renderer. The renderer must have been initialized.
   * @param theme The theme to set.
   */
  private _setTheme(theme: ITheme): void {
    this._theme = theme;
    this._colorManager?.setTheme(theme);
    this._renderService?.setColors(this._colorManager.colors);
    this.viewport?.onThemeChange(this._colorManager.colors);
  }

  /**
   * Bind certain mouse events to the terminal.
   * By default only 3 button + wheel up/down is ativated. For higher buttons
   * no mouse report will be created. Typically the standard actions will be active.
   *
   * There are several reasons not to enable support for higher buttons/wheel:
   * - Button 4 and 5 are typically used for history back and forward navigation,
   *   there is no straight forward way to supress/intercept those standard actions.
   * - Support for higher buttons does not work in some platform/browser combinations.
   * - Left/right wheel was not tested.
   * - Emulators vary in mouse button support, typically only 3 buttons and
   *   wheel up/down work reliable.
   *
   * TODO: Move mouse event code into its own file.
   */
  public bindMouse(): void {
    const self = this;
    const el = this.element;

    // send event to CoreMouseService
    function sendEvent(ev: MouseEvent | WheelEvent): boolean {
      let pos;

      // get mouse coordinates
      pos = self._mouseService.getRawByteCoords(ev, self.screenElement, self.cols, self.rows);
      if (!pos) {
        return false;
      }

      let but: CoreMouseButton;
      let action: CoreMouseAction;
      switch ((<any>ev).overrideType || ev.type) {
        case 'mousemove':
          action = CoreMouseAction.MOVE;
          if (ev.buttons === undefined) {
            // buttons is not supported on macOS, try to get a value from button instead
            but = CoreMouseButton.NONE;
            if (ev.button !== undefined) {
              but = ev.button < 3 ? ev.button : CoreMouseButton.NONE;
            }
          } else {
            // according to MDN buttons only reports up to button 5 (AUX2)
            but = ev.buttons & 1 ? CoreMouseButton.LEFT :
              ev.buttons & 4 ? CoreMouseButton.MIDDLE :
                ev.buttons & 2 ? CoreMouseButton.RIGHT :
                  CoreMouseButton.NONE; // fallback to NONE
          }
          break;
        case 'mouseup':
          action = CoreMouseAction.UP;
          but = ev.button < 3 ? ev.button : CoreMouseButton.NONE;
          break;
        case 'mousedown':
          action = CoreMouseAction.DOWN;
          but = ev.button < 3 ? ev.button : CoreMouseButton.NONE;
          break;
        case 'wheel':
          // only UP/DOWN wheel events are respected
          if ((ev as WheelEvent).deltaY !== 0) {
            action = (ev as WheelEvent).deltaY < 0 ? CoreMouseAction.UP : CoreMouseAction.DOWN;
          }
          but = CoreMouseButton.WHEEL;
          break;
        default:
          // dont handle other event types by accident
          return false;
      }

      // exit if we cannot determine valid button/action values
      // do nothing for higher buttons than wheel
      if (action === undefined || but === undefined || but > CoreMouseButton.WHEEL) {
        return false;
      }

      return self._coreMouseService.triggerMouseEvent({
        col: pos.x - 33, // FIXME: why -33 here?
        row: pos.y - 33,
        button: but,
        action,
        ctrl: ev.ctrlKey,
        alt: ev.altKey,
        shift: ev.shiftKey
      });
    }

    /**
     * Event listener state handling.
     * We listen to the onProtocolChange event of CoreMouseService and put
     * requested listeners in `requestedEvents`. With this the listeners
     * have all bits to do the event listener juggling.
     * Note: 'mousedown' currently is "always on" and not managed
     * by onProtocolChange.
     */
    const requestedEvents: { [key: string]: ((ev: Event) => void) | null } = {
      mouseup: null,
      wheel: null,
      mousedrag: null,
      mousemove: null
    };
    const eventListeners: { [key: string]: (ev: Event) => void } = {
      mouseup: (ev: MouseEvent) => {
        sendEvent(ev);
        if (!ev.buttons) {
          // if no other button is held remove global handlers
          this._document.removeEventListener('mouseup', requestedEvents.mouseup);
          if (requestedEvents.mousedrag) {
            this._document.removeEventListener('mousemove', requestedEvents.mousedrag);
          }
        }
        return this.cancel(ev);
      },
      wheel: (ev: WheelEvent) => {
        sendEvent(ev);
        ev.preventDefault();
        return this.cancel(ev);
      },
      mousedrag: (ev: MouseEvent) => {
        // deal only with move while a button is held
        if (ev.buttons) {
          sendEvent(ev);
        }
      },
      mousemove: (ev: MouseEvent) => {
        // deal only with move without any button
        if (!ev.buttons) {
          sendEvent(ev);
        }
      }
    };
    this._coreMouseService.onProtocolChange(events => {
      // apply global changes on events
      this.mouseEvents = events;
      if (events) {
        if (this.optionsService.options.logLevel === 'debug') {
          this._logService.debug('Binding to mouse events:', this._coreMouseService.explainEvents(events));
        }
        this.element.classList.add('enable-mouse-events');
        this._selectionService.disable();
      } else {
        this._logService.debug('Unbinding from mouse events.');
        this.element.classList.remove('enable-mouse-events');
        this._selectionService.enable();
      }

      // add/remove handlers from requestedEvents

      if (!(events & CoreMouseEventType.MOVE)) {
        el.removeEventListener('mousemove', requestedEvents.mousemove);
        requestedEvents.mousemove = null;
      } else if (!requestedEvents.mousemove) {
        el.addEventListener('mousemove', eventListeners.mousemove);
        requestedEvents.mousemove = eventListeners.mousemove;
      }

      if (!(events & CoreMouseEventType.WHEEL)) {
        el.removeEventListener('wheel', requestedEvents.wheel);
        requestedEvents.wheel = null;
      } else if (!requestedEvents.wheel) {
        el.addEventListener('wheel', eventListeners.wheel);
        requestedEvents.wheel = eventListeners.wheel;
      }

      if (!(events & CoreMouseEventType.UP)) {
        this._document.removeEventListener('mouseup', requestedEvents.mouseup);
        requestedEvents.mouseup = null;
      } else if (!requestedEvents.mouseup) {
        requestedEvents.mouseup = eventListeners.mouseup;
      }

      if (!(events & CoreMouseEventType.DRAG)) {
        this._document.removeEventListener('mousemove', requestedEvents.mousedrag);
        requestedEvents.mousedrag = null;
      } else if (!requestedEvents.mousedrag) {
        requestedEvents.mousedrag = eventListeners.mousedrag;
      }
    });
    // force initial onProtocolChange so we dont miss early mouse requests
    this._coreMouseService.activeProtocol = this._coreMouseService.activeProtocol;

    /**
     * "Always on" event listeners.
     */
    this.register(addDisposableDomListener(el, 'mousedown', (ev: MouseEvent) => {
      ev.preventDefault();
      this.focus();

      // Don't send the mouse button to the pty if mouse events are disabled or
      // if the selection manager is having selection forced (ie. a modifier is
      // held).
      if (!this.mouseEvents || this._selectionService.shouldForceSelection(ev)) {
        return;
      }

      sendEvent(ev);

      // Register additional global handlers which should keep reporting outside
      // of the terminal element.
      // Note: Other emulators also do this for 'mousedown' while a button
      // is held, we currently limit 'mousedown' to the terminal only.
      if (requestedEvents.mouseup) {
        this._document.addEventListener('mouseup', requestedEvents.mouseup);
      }
      if (requestedEvents.mousedrag) {
        this._document.addEventListener('mousemove', requestedEvents.mousedrag);
      }

      return this.cancel(ev);
    }));

    this.register(addDisposableDomListener(el, 'wheel', (ev: WheelEvent) => {
      if (!requestedEvents.wheel) {
        // Convert wheel events into up/down events when the buffer does not have scrollback, this
        // enables scrolling in apps hosted in the alt buffer such as vim or tmux.
        if (!this.buffer.hasScrollback) {
          const amount = this.viewport.getLinesScrolled(ev);

          // Do nothing if there's no vertical scroll
          if (amount === 0) {
            return;
          }

          // Construct and send sequences
          const sequence = C0.ESC + (this._coreService.decPrivateModes.applicationCursorKeys ? 'O' : '[') + (ev.deltaY < 0 ? 'A' : 'B');
          let data = '';
          for (let i = 0; i < Math.abs(amount); i++) {
            data += sequence;
          }
          this._coreService.triggerDataEvent(data, true);
        }
        return;
      }
    }));

    // allow wheel scrolling in
    // the shell for example
    this.register(addDisposableDomListener(el, 'wheel', (ev: WheelEvent) => {
      if (requestedEvents.wheel) return;
      if (!this.viewport.onWheel(ev)) {
        return this.cancel(ev);
      }
    }));

    this.register(addDisposableDomListener(el, 'touchstart', (ev: TouchEvent) => {
      if (this.mouseEvents) return;
      this.viewport.onTouchStart(ev);
      return this.cancel(ev);
    }));

    this.register(addDisposableDomListener(el, 'touchmove', (ev: TouchEvent) => {
      if (this.mouseEvents) return;
      if (!this.viewport.onTouchMove(ev)) {
        return this.cancel(ev);
      }
    }));
  }


  /**
   * Tells the renderer to refresh terminal content between two rows (inclusive) at the next
   * opportunity.
   * @param start The row to start from (between 0 and this.rows - 1).
   * @param end The row to end at (between start and this.rows - 1).
   */
  public refresh(start: number, end: number): void {
    this._renderService?.refreshRows(start, end);
  }

  /**
   * Queues linkification for the specified rows.
   * @param start The row to start from (between 0 and this.rows - 1).
   * @param end The row to end at (between start and this.rows - 1).
   */
  private _queueLinkification(start: number, end: number): void {
    this.linkifier?.linkifyRows(start, end);
  }

  /**
   * Change the cursor style for different selection modes
   */
  public updateCursorStyle(ev: KeyboardEvent): void {
    if (this._selectionService && this._selectionService.shouldColumnSelect(ev)) {
      this.element.classList.add('column-select');
    } else {
      this.element.classList.remove('column-select');
    }
  }

  /**
   * Display the cursor element
   */
  public showCursor(): void {
    if (!this.cursorState) {
      this.cursorState = 1;
      this.refresh(this.buffer.y, this.buffer.y);
    }
  }

  /**
   * Scroll the terminal down 1 row, creating a blank line.
   * @param isWrapped Whether the new line is wrapped from the previous line.
   */
  public scroll(isWrapped: boolean = false): void {
    let newLine: IBufferLine;
    newLine = this._blankLine;
    const eraseAttr = this.eraseAttrData();
    if (!newLine || newLine.length !== this.cols || newLine.getFg(0) !== eraseAttr.fg || newLine.getBg(0) !== eraseAttr.bg) {
      newLine = this.buffer.getBlankLine(eraseAttr, isWrapped);
      this._blankLine = newLine;
    }
    newLine.isWrapped = isWrapped;

    const topRow = this.buffer.ybase + this.buffer.scrollTop;
    const bottomRow = this.buffer.ybase + this.buffer.scrollBottom;

    if (this.buffer.scrollTop === 0) {
      // Determine whether the buffer is going to be trimmed after insertion.
      const willBufferBeTrimmed = this.buffer.lines.isFull;

      // Insert the line using the fastest method
      if (bottomRow === this.buffer.lines.length - 1) {
        if (willBufferBeTrimmed) {
          this.buffer.lines.recycle().copyFrom(newLine);
        } else {
          this.buffer.lines.push(newLine.clone());
        }
      } else {
        this.buffer.lines.splice(bottomRow + 1, 0, newLine.clone());
      }

      // Only adjust ybase and ydisp when the buffer is not trimmed
      if (!willBufferBeTrimmed) {
        this.buffer.ybase++;
        // Only scroll the ydisp with ybase if the user has not scrolled up
        if (!this._userScrolling) {
          this.buffer.ydisp++;
        }
      } else {
        // When the buffer is full and the user has scrolled up, keep the text
        // stable unless ydisp is right at the top
        if (this._userScrolling) {
          this.buffer.ydisp = Math.max(this.buffer.ydisp - 1, 0);
        }
      }
    } else {
      // scrollTop is non-zero which means no line will be going to the
      // scrollback, instead we can just shift them in-place.
      const scrollRegionHeight = bottomRow - topRow + 1/*as it's zero-based*/;
      this.buffer.lines.shiftElements(topRow + 1, scrollRegionHeight - 1, -1);
      this.buffer.lines.set(bottomRow, newLine.clone());
    }

    // Move the viewport to the bottom of the buffer unless the user is
    // scrolling.
    if (!this._userScrolling) {
      this.buffer.ydisp = this.buffer.ybase;
    }

    // Flag rows that need updating
    this._dirtyRowService.markRangeDirty(this.buffer.scrollTop, this.buffer.scrollBottom);

    this._onScroll.fire(this.buffer.ydisp);
  }

  /**
   * Scroll the display of the terminal
   * @param disp The number of lines to scroll down (negative scroll up).
   * @param suppressScrollEvent Don't emit the scroll event as scrollLines. This is used
   * to avoid unwanted events being handled by the viewport when the event was triggered from the
   * viewport originally.
   */
  public scrollLines(disp: number, suppressScrollEvent?: boolean): void {
    if (disp < 0) {
      if (this.buffer.ydisp === 0) {
        return;
      }
      this._userScrolling = true;
    } else if (disp + this.buffer.ydisp >= this.buffer.ybase) {
      this._userScrolling = false;
    }

    const oldYdisp = this.buffer.ydisp;
    this.buffer.ydisp = Math.max(Math.min(this.buffer.ydisp + disp, this.buffer.ybase), 0);

    // No change occurred, don't trigger scroll/refresh
    if (oldYdisp === this.buffer.ydisp) {
      return;
    }

    if (!suppressScrollEvent) {
      this._onScroll.fire(this.buffer.ydisp);
    }

    this.refresh(0, this.rows - 1);
  }

  /**
   * Scroll the display of the terminal by a number of pages.
   * @param pageCount The number of pages to scroll (negative scrolls up).
   */
  public scrollPages(pageCount: number): void {
    this.scrollLines(pageCount * (this.rows - 1));
  }

  /**
   * Scrolls the display of the terminal to the top.
   */
  public scrollToTop(): void {
    this.scrollLines(-this.buffer.ydisp);
  }

  /**
   * Scrolls the display of the terminal to the bottom.
   */
  public scrollToBottom(): void {
    this.scrollLines(this.buffer.ybase - this.buffer.ydisp);
  }

  public scrollToLine(line: number): void {
    const scrollAmount = line - this.buffer.ydisp;
    if (scrollAmount !== 0) {
      this.scrollLines(scrollAmount);
    }
  }

  public paste(data: string): void {
    paste(data, this.textarea, this.bracketedPasteMode, this._coreService);
  }

  /**
   * Attaches a custom key event handler which is run before keys are processed,
   * giving consumers of xterm.js ultimate control as to what keys should be
   * processed by the terminal and what keys should not.
   * @param customKeyEventHandler The custom KeyboardEvent handler to attach.
   * This is a function that takes a KeyboardEvent, allowing consumers to stop
   * propagation and/or prevent the default action. The function returns whether
   * the event should be processed by xterm.js.
   */
  public attachCustomKeyEventHandler(customKeyEventHandler: CustomKeyEventHandler): void {
    this._customKeyEventHandler = customKeyEventHandler;
  }

  /** Add handler for ESC escape sequence. See xterm.d.ts for details. */
  public addEscHandler(id: IFunctionIdentifier, callback: () => boolean): IDisposable {
    return this._inputHandler.addEscHandler(id, callback);
  }

  /** Add handler for DCS escape sequence. See xterm.d.ts for details. */
  public addDcsHandler(id: IFunctionIdentifier, callback: (data: string, param: IParams) => boolean): IDisposable {
    return this._inputHandler.addDcsHandler(id, callback);
  }

  /** Add handler for CSI escape sequence. See xterm.d.ts for details. */
  public addCsiHandler(id: IFunctionIdentifier, callback: (params: IParams) => boolean): IDisposable {
    return this._inputHandler.addCsiHandler(id, callback);
  }
  /** Add handler for OSC escape sequence. See xterm.d.ts for details. */
  public addOscHandler(ident: number, callback: (data: string) => boolean): IDisposable {
    return this._inputHandler.addOscHandler(ident, callback);
  }

  /**
   * Registers a link matcher, allowing custom link patterns to be matched and
   * handled.
   * @param regex The regular expression to search for, specifically
   * this searches the textContent of the rows. You will want to use \s to match
   * a space ' ' character for example.
   * @param handler The callback when the link is called.
   * @param options Options for the link matcher.
   * @return The ID of the new matcher, this can be used to deregister.
   */
  public registerLinkMatcher(regex: RegExp, handler: LinkMatcherHandler, options?: ILinkMatcherOptions): number {
    const matcherId = this.linkifier.registerLinkMatcher(regex, handler, options);
    this.refresh(0, this.rows - 1);
    return matcherId;
  }

  /**
   * Deregisters a link matcher if it has been registered.
   * @param matcherId The link matcher's ID (returned after register)
   */
  public deregisterLinkMatcher(matcherId: number): void {
    if (this.linkifier.deregisterLinkMatcher(matcherId)) {
      this.refresh(0, this.rows - 1);
    }
  }

  public registerLinkProvider(linkProvider: ILinkProvider): IDisposable {
    return this.linkifier2.registerLinkProvider(linkProvider);
  }

  public registerCharacterJoiner(handler: CharacterJoinerHandler): number {
    const joinerId = this._renderService.registerCharacterJoiner(handler);
    this.refresh(0, this.rows - 1);
    return joinerId;
  }

  public deregisterCharacterJoiner(joinerId: number): void {
    if (this._renderService.deregisterCharacterJoiner(joinerId)) {
      this.refresh(0, this.rows - 1);
    }
  }

  public get markers(): IMarker[] {
    return this.buffer.markers;
  }

  public addMarker(cursorYOffset: number): IMarker {
    // Disallow markers on the alt buffer
    if (this.buffer !== this.buffers.normal) {
      return;
    }

    return this.buffer.addMarker(this.buffer.ybase + this.buffer.y + cursorYOffset);
  }

  /**
   * Gets whether the terminal has an active selection.
   */
  public hasSelection(): boolean {
    return this._selectionService ? this._selectionService.hasSelection : false;
  }

  /**
   * Selects text within the terminal.
   * @param column The column the selection starts at..
   * @param row The row the selection starts at.
   * @param length The length of the selection.
   */
  public select(column: number, row: number, length: number): void {
    this._selectionService.setSelection(column, row, length);
  }

  /**
   * Gets the terminal's current selection, this is useful for implementing copy
   * behavior outside of xterm.js.
   */
  public getSelection(): string {
    return this._selectionService ? this._selectionService.selectionText : '';
  }

  public getSelectionPosition(): ISelectionPosition | undefined {
    if (!this._selectionService.hasSelection) {
      return undefined;
    }

    return {
      startColumn: this._selectionService.selectionStart[0],
      startRow: this._selectionService.selectionStart[1],
      endColumn: this._selectionService.selectionEnd[0],
      endRow: this._selectionService.selectionEnd[1]
    };
  }

  /**
   * Clears the current terminal selection.
   */
  public clearSelection(): void {
    this._selectionService?.clearSelection();
  }

  /**
   * Selects all text within the terminal.
   */
  public selectAll(): void {
    this._selectionService?.selectAll();
  }

  public selectLines(start: number, end: number): void {
    this._selectionService?.selectLines(start, end);
  }

  /**
   * Handle a keydown event
   * Key Resources:
   *   - https://developer.mozilla.org/en-US/docs/DOM/KeyboardEvent
   * @param ev The keydown event to be handled.
   */
  protected _keyDown(event: KeyboardEvent): boolean {
    this._keyDownHandled = false;

    if (this._customKeyEventHandler && this._customKeyEventHandler(event) === false) {
      return false;
    }

    if (!this._compositionHelper.keydown(event)) {
      if (this.buffer.ybase !== this.buffer.ydisp) {
        this.scrollToBottom();
      }
      return false;
    }

    const result = evaluateKeyboardEvent(event, this._coreService.decPrivateModes.applicationCursorKeys, this.browser.isMac, this.options.macOptionIsMeta);

    this.updateCursorStyle(event);

    if (result.type === KeyboardResultType.PAGE_DOWN || result.type === KeyboardResultType.PAGE_UP) {
      const scrollCount = this.rows - 1;
      this.scrollLines(result.type === KeyboardResultType.PAGE_UP ? -scrollCount : scrollCount);
      return this.cancel(event, true);
    }

    if (result.type === KeyboardResultType.SELECT_ALL) {
      this.selectAll();
    }

    if (this._isThirdLevelShift(this.browser, event)) {
      return true;
    }

    if (result.cancel) {
      // The event is canceled at the end already, is this necessary?
      this.cancel(event, true);
    }

    if (!result.key) {
      return true;
    }

    // If ctrl+c or enter is being sent, clear out the textarea. This is done so that screen readers
    // will announce deleted characters. This will not work 100% of the time but it should cover
    // most scenarios.
    if (result.key === C0.ETX || result.key === C0.CR) {
      this.textarea.value = '';
    }

    this._onKey.fire({ key: result.key, domEvent: event });
    this.showCursor();
    this._coreService.triggerDataEvent(result.key, true);

    // Cancel events when not in screen reader mode so events don't get bubbled up and handled by
    // other listeners. When screen reader mode is enabled, this could cause issues if the event
    // is handled at a higher level, this is a compromise in order to echo keys to the screen
    // reader.
    if (!this.optionsService.options.screenReaderMode) {
      return this.cancel(event, true);
    }

    this._keyDownHandled = true;
  }

  private _isThirdLevelShift(browser: IBrowser, ev: IKeyboardEvent): boolean {
    const thirdLevelKey =
      (browser.isMac && !this.options.macOptionIsMeta && ev.altKey && !ev.ctrlKey && !ev.metaKey) ||
      (browser.isWindows && ev.altKey && ev.ctrlKey && !ev.metaKey);

    if (ev.type === 'keypress') {
      return thirdLevelKey;
    }

    // Don't invoke for arrows, pageDown, home, backspace, etc. (on non-keypress events)
    return thirdLevelKey && (!ev.keyCode || ev.keyCode > 47);
  }

  /**
   * Set the G level of the terminal
   * @param g
   */
  public setgLevel(g: number): void {
    this.glevel = g;
    this.charset = this.charsets[g];
  }

  /**
   * Set the charset for the given G level of the terminal
   * @param g
   * @param charset
   */
  public setgCharset(g: number, charset: ICharset): void {
    this.charsets[g] = charset;
    if (this.glevel === g) {
      this.charset = charset;
    }
  }

  protected _keyUp(ev: KeyboardEvent): void {
    if (this._customKeyEventHandler && this._customKeyEventHandler(ev) === false) {
      return;
    }

    if (!wasModifierKeyOnlyEvent(ev)) {
      this.focus();
    }

    this.updateCursorStyle(ev);
  }

  /**
   * Handle a keypress event.
   * Key Resources:
   *   - https://developer.mozilla.org/en-US/docs/DOM/KeyboardEvent
   * @param ev The keypress event to be handled.
   */
  protected _keyPress(ev: KeyboardEvent): boolean {
    let key;

    if (this._keyDownHandled) {
      return false;
    }

    if (this._customKeyEventHandler && this._customKeyEventHandler(ev) === false) {
      return false;
    }

    this.cancel(ev);

    if (ev.charCode) {
      key = ev.charCode;
    } else if (ev.which === null || ev.which === undefined) {
      key = ev.keyCode;
    } else if (ev.which !== 0 && ev.charCode !== 0) {
      key = ev.which;
    } else {
      return false;
    }

    if (!key || (
      (ev.altKey || ev.ctrlKey || ev.metaKey) && !this._isThirdLevelShift(this.browser, ev)
    )) {
      return false;
    }

    key = String.fromCharCode(key);

    this._onKey.fire({ key, domEvent: ev });
    this.showCursor();
    this._coreService.triggerDataEvent(key, true);

    return true;
  }

  /**
   * Ring the bell.
   * Note: We could do sweet things with webaudio here
   */
  public bell(): void {
    if (this._soundBell()) {
      this._soundService.playBellSound();
    }

    if (this._visualBell()) {
      this.element.classList.add('visual-bell-active');
      clearTimeout(this._visualBellTimer);
      this._visualBellTimer = window.setTimeout(() => {
        this.element.classList.remove('visual-bell-active');
      }, 200);
    }
  }

  /**
   * Resizes the terminal.
   *
   * @param x The number of columns to resize to.
   * @param y The number of rows to resize to.
   */
  public resize(x: number, y: number): void {
    if (isNaN(x) || isNaN(y)) {
      return;
    }

    if (x === this.cols && y === this.rows) {
      // Check if we still need to measure the char size (fixes #785).
      if (this._charSizeService && !this._charSizeService.hasValidSize) {
        this._charSizeService.measure();
      }
      return;
    }

    if (x < MINIMUM_COLS) x = MINIMUM_COLS;
    if (y < MINIMUM_ROWS) y = MINIMUM_ROWS;

    this.buffers.resize(x, y);

    this._bufferService.resize(x, y);
    this.buffers.setupTabStops(this.cols);

    this._charSizeService?.measure();

    // Sync the scroll area to make sure scroll events don't fire and scroll the viewport to an
    // invalid location
    this.viewport.syncScrollArea(true);

    this.refresh(0, this.rows - 1);
    this._onResize.fire({ cols: x, rows: y });
  }

  /**
   * Clear the entire buffer, making the prompt line the new first line.
   */
  public clear(): void {
    if (this.buffer.ybase === 0 && this.buffer.y === 0) {
      // Don't clear if it's already clear
      return;
    }
    this.buffer.lines.set(0, this.buffer.lines.get(this.buffer.ybase + this.buffer.y));
    this.buffer.lines.length = 1;
    this.buffer.ydisp = 0;
    this.buffer.ybase = 0;
    this.buffer.y = 0;
    for (let i = 1; i < this.rows; i++) {
      this.buffer.lines.push(this.buffer.getBlankLine(DEFAULT_ATTR_DATA));
    }
    this.refresh(0, this.rows - 1);
    this._onScroll.fire(this.buffer.ydisp);
  }

  /**
   * Evaluate if the current terminal is the given argument.
   * @param term The terminal name to evaluate
   */
  public is(term: string): boolean {
    return (this.options.termName + '').indexOf(term) === 0;
  }

  /**
   * Emit the data event and populate the given data.
   * @param data The data to populate in the event.
   */
  // public handler(data: string): void {
  //   // Prevents all events to pty process if stdin is disabled
  //   if (this.options.disableStdin) {
  //     return;
  //   }

  //   // Clear the selection if the selection manager is available and has an active selection
  //   if (this.selectionService && this.selectionService.hasSelection) {
  //     this.selectionService.clearSelection();
  //   }

  //   // Input is being sent to the terminal, the terminal should focus the prompt.
  //   if (this.buffer.ybase !== this.buffer.ydisp) {
  //     this.scrollToBottom();
  //   }
  //   this._onData.fire(data);
  // }

  /**
   * Emit the 'title' event and populate the given title.
   * @param title The title to populate in the event.
   */
  public handleTitle(title: string): void {
    this._onTitleChange.fire(title);
  }

  /**
   * Reset terminal.
   * Note: Calling this directly from JS is synchronous but does not clear
   * input buffers and does not reset the parser, thus the terminal will
   * continue to apply pending input data.
   * If you need in band reset (synchronous with input data) consider
   * using DECSTR (soft reset, CSI ! p) or RIS instead (hard reset, ESC c).
   */
  public reset(): void {
    /**
     * Since _setup handles a full terminal creation, we have to carry forward
     * a few things that should not reset.
     */
    this.options.rows = this.rows;
    this.options.cols = this.cols;
    const customKeyEventHandler = this._customKeyEventHandler;
    const inputHandler = this._inputHandler;
    const cursorState = this.cursorState;
    const userScrolling = this._userScrolling;

    this._setup();
    this._bufferService.reset();
    this._coreService.reset();
    this._coreMouseService.reset();
    this._selectionService?.reset();

    // reattach
    this._customKeyEventHandler = customKeyEventHandler;
    this._inputHandler = inputHandler;
    this.cursorState = cursorState;
    this._userScrolling = userScrolling;

    // do a full screen refresh
    this.refresh(0, this.rows - 1);
    this.viewport?.syncScrollArea();
  }

  // TODO: Remove cancel function and cancelEvents option
  public cancel(ev: Event, force?: boolean): boolean {
    if (!this.options.cancelEvents && !force) {
      return;
    }
    ev.preventDefault();
    ev.stopPropagation();
    return false;
  }

  private _visualBell(): boolean {
    return false;
    // return this.options.bellStyle === 'visual' ||
    //     this.options.bellStyle === 'both';
  }

  private _soundBell(): boolean {
    return this.options.bellStyle === 'sound';
    // return this.options.bellStyle === 'sound' ||
    //     this.options.bellStyle === 'both';
  }

  public write(data: string | Uint8Array, callback?: () => void): void {
    this._writeBuffer.write(data, callback);
  }

  public writeSync(data: string | Uint8Array): void {
    this._writeBuffer.writeSync(data);
  }
}

/**
 * Helpers
 */

function wasModifierKeyOnlyEvent(ev: KeyboardEvent): boolean {
  return ev.keyCode === 16 || // Shift
    ev.keyCode === 17 || // Ctrl
    ev.keyCode === 18; // Alt
}<|MERGE_RESOLUTION|>--- conflicted
+++ resolved
@@ -246,15 +246,8 @@
     this._windowsMode = undefined;
     this._renderService?.dispose();
     this._customKeyEventHandler = null;
-<<<<<<< HEAD
-    this.write = () => { };
-    if (this.element && this.element.parentNode) {
-      this.element.parentNode.removeChild(this.element);
-    }
-=======
     this.write = () => {};
     this.element?.parentNode?.removeChild(this.element);
->>>>>>> 7f598a36
   }
 
   private _setup(): void {
