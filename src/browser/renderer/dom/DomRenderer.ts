--- conflicted
+++ resolved
@@ -177,14 +177,13 @@
       `}`;
     // Blink animation
     styles +=
-<<<<<<< HEAD
-      `@keyframes blink_box_shadow {` +
+      `@keyframes blink_box_shadow` + `_` + this._terminalClass + ` {` +
       ` 50% {` +
       `  box-shadow: none;` +
       ` }` +
       `}`;
     styles +=
-      `@keyframes blink_block {` +
+      `@keyframes blink_block` + `_` + this._terminalClass + ` {` +
       ` 0% {` +
       `  background-color: ${this._colors.cursor.css};` +
       `  color: ${this._colors.cursorAccent.css};` +
@@ -201,61 +200,21 @@
       ` outline-offset: -1px;` +
       `}` +
       `${this._terminalSelector} .${ROW_CONTAINER_CLASS}.${FOCUS_CLASS} .${CURSOR_CLASS}.${CURSOR_BLINK_CLASS}:not(.${CURSOR_STYLE_BLOCK_CLASS}) {` +
-      ` animation: blink_box_shadow 1s step-end infinite;` +
+      ` animation: blink_box_shadow` + `_` + this._terminalClass + ` 1s step-end infinite;` +
       `}` +
       `${this._terminalSelector} .${ROW_CONTAINER_CLASS}.${FOCUS_CLASS} .${CURSOR_CLASS}.${CURSOR_BLINK_CLASS}.${CURSOR_STYLE_BLOCK_CLASS} {` +
-      ` animation: blink_block 1s step-end infinite;` +
+      ` animation: blink_block` + `_` + this._terminalClass + ` 1s step-end infinite;` +
       `}` +
       `${this._terminalSelector} .${ROW_CONTAINER_CLASS}.${FOCUS_CLASS} .${CURSOR_CLASS}.${CURSOR_STYLE_BLOCK_CLASS} {` +
       ` background-color: ${this._colors.cursor.css};` +
       ` color: ${this._colors.cursorAccent.css};` +
       `}` +
       `${this._terminalSelector} .${ROW_CONTAINER_CLASS} .${CURSOR_CLASS}.${CURSOR_STYLE_BAR_CLASS} {` +
-      ` box-shadow: 1px 0 0 ${this._colors.cursor.css} inset;` +
+      ` box-shadow: ${this._optionsService.options.cursorWidth}px 0 0 ${this._colors.cursor.css} inset;` +
       `}` +
       `${this._terminalSelector} .${ROW_CONTAINER_CLASS} .${CURSOR_CLASS}.${CURSOR_STYLE_UNDERLINE_CLASS} {` +
       ` box-shadow: 0 -1px 0 ${this._colors.cursor.css} inset;` +
       `}`;
-=======
-        `@keyframes blink_box_shadow` + `_` + this._terminalClass + ` {` +
-        ` 50% {` +
-        `  box-shadow: none;` +
-        ` }` +
-        `}`;
-    styles +=
-        `@keyframes blink_block` + `_` + this._terminalClass + ` {` +
-        ` 0% {` +
-        `  background-color: ${this._colors.cursor.css};` +
-        `  color: ${this._colors.cursorAccent.css};` +
-        ` }` +
-        ` 50% {` +
-        `  background-color: ${this._colors.cursorAccent.css};` +
-        `  color: ${this._colors.cursor.css};` +
-        ` }` +
-        `}`;
-    // Cursor
-    styles +=
-        `${this._terminalSelector} .${ROW_CONTAINER_CLASS}:not(.${FOCUS_CLASS}) .${CURSOR_CLASS}.${CURSOR_STYLE_BLOCK_CLASS} {` +
-        ` outline: 1px solid ${this._colors.cursor.css};` +
-        ` outline-offset: -1px;` +
-        `}` +
-        `${this._terminalSelector} .${ROW_CONTAINER_CLASS}.${FOCUS_CLASS} .${CURSOR_CLASS}.${CURSOR_BLINK_CLASS}:not(.${CURSOR_STYLE_BLOCK_CLASS}) {` +
-        ` animation: blink_box_shadow` + `_` + this._terminalClass + ` 1s step-end infinite;` +
-        `}` +
-        `${this._terminalSelector} .${ROW_CONTAINER_CLASS}.${FOCUS_CLASS} .${CURSOR_CLASS}.${CURSOR_BLINK_CLASS}.${CURSOR_STYLE_BLOCK_CLASS} {` +
-        ` animation: blink_block` + `_` + this._terminalClass + ` 1s step-end infinite;` +
-        `}` +
-        `${this._terminalSelector} .${ROW_CONTAINER_CLASS}.${FOCUS_CLASS} .${CURSOR_CLASS}.${CURSOR_STYLE_BLOCK_CLASS} {` +
-        ` background-color: ${this._colors.cursor.css};` +
-        ` color: ${this._colors.cursorAccent.css};` +
-        `}` +
-        `${this._terminalSelector} .${ROW_CONTAINER_CLASS} .${CURSOR_CLASS}.${CURSOR_STYLE_BAR_CLASS} {` +
-        ` box-shadow: ${this._optionsService.options.cursorWidth}px 0 0 ${this._colors.cursor.css} inset;` +
-        `}` +
-        `${this._terminalSelector} .${ROW_CONTAINER_CLASS} .${CURSOR_CLASS}.${CURSOR_STYLE_UNDERLINE_CLASS} {` +
-        ` box-shadow: 0 -1px 0 ${this._colors.cursor.css} inset;` +
-        `}`;
->>>>>>> 22acf1ec
     // Selection
     styles +=
       `${this._terminalSelector} .${SELECTION_CLASS} {` +
@@ -276,13 +235,8 @@
         `${this._terminalSelector} .${BG_CLASS_PREFIX}${i} { background-color: ${c.css}; }`;
     });
     styles +=
-<<<<<<< HEAD
-      `${this._terminalSelector} .${FG_CLASS_PREFIX}${INVERTED_DEFAULT_COLOR} { color: ${this._colors.background.css}; }` +
+      `${this._terminalSelector} .${FG_CLASS_PREFIX}${INVERTED_DEFAULT_COLOR} { color: ${color.opaque(this._colors.background).css}; }` +
       `${this._terminalSelector} .${BG_CLASS_PREFIX}${INVERTED_DEFAULT_COLOR} { background-color: ${this._colors.foreground.css}; }`;
-=======
-        `${this._terminalSelector} .${FG_CLASS_PREFIX}${INVERTED_DEFAULT_COLOR} { color: ${color.opaque(this._colors.background).css}; }` +
-        `${this._terminalSelector} .${BG_CLASS_PREFIX}${INVERTED_DEFAULT_COLOR} { background-color: ${this._colors.foreground.css}; }`;
->>>>>>> 22acf1ec
 
     this._themeStyleElement.innerHTML = styles;
   }
